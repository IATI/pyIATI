--- conflicted
+++ resolved
@@ -28,13 +28,8 @@
 #
 
 # documentation
-<<<<<<< HEAD
 Sphinx==1.6.5 # rq.filter: <2.0
-sphinx-rtd-theme==0.2.4 # rq.filter: <1.0
-=======
-Sphinx==1.6.4 # rq.filter: <2.0
 sphinx-rtd-theme==0.2.4 # rq.filter: <1.0
 
 # version bumping
-bumpversion==0.5.3 # rq.filter: <0.6
->>>>>>> 6806400b
+bumpversion==0.5.3 # rq.filter: <0.6