--- conflicted
+++ resolved
@@ -22,23 +22,16 @@
 
 ### Changed
 
-<<<<<<< HEAD
 - [Defaults] Make `version` argument mandatory when accessing Standard content that may differ between versions. [#243]
 
 - [Constants] Move lists of versions to `version` module. [#280]
 
 - [General] Change default behavior of `version` argument as per proposal in #218. [#223]
 
-- [Resources] Change the folder containing version-independent data from `version-independent` to `version_independent` for consistency.
-- [Resources] `create_*_path()` functions will raise errors when given an unknown version.
-- [Resources] `get_*_paths()` functions now verify that paths point to actual files before returning them.
-- [Resources] `get_*_paths()` functions raise errors when given values that cannot represent a version.
-=======
 - [Resources] Change the folder containing version-independent data from `version-independent` to `version_independent` for consistency. [#297]
 - [Resources] `create_*_path()` functions will raise errors when given an unknown version. [#297]
 - [Resources] `get_*_paths()` functions now verify that paths point to actual files before returning them. [#297]
 - [Resources] `get_*_paths()` functions raise errors when given values that cannot represent a version. [#297]
->>>>>>> 5021c1dc
 
 - [Utility] Move function acting on versions to `version` module. [#280]
 - [Utility] Raise a TypeError rather than a ValueError when `convert_xml_to_tree()` is given a value of incorrect type. [#286]
@@ -49,14 +42,10 @@
 
 ### Removed
 
-<<<<<<< HEAD
 - [Defaults] Remove `get_default_version_if_none()`. [#243]
-- [Defaults] Remove `version` argument for `ruleset_schema()` since this is version-independent.
-
-- [Resources] Functions in the `resources` module no longer have default values for the `version` argument.
-=======
+- [Defaults] Remove `version` argument for `ruleset_schema()` since this is version-independent. [#243]
+
 - [Resources] Functions in the `resources` module no longer have default values for the `version` argument. [#297]
->>>>>>> 5021c1dc
 
 ### Fixed
 
@@ -107,11 +96,6 @@
 
 - [Validation] `_check_is_iati_xml()` will raise a `TypeError` when given a non-dataset. This replaces an undocumented `AttributeError`. [#239]
 
-<<<<<<< HEAD
-=======
-- [Versions] The value to represent 'version independent' has been changed to be a value that is `not None`, and a constant added to specify the exact value. [#281]
-
->>>>>>> 5021c1dc
 ### Removed
 
 - [Documentation] Stop tracking auto-generated docs templates. [#236]
