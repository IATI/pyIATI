--- conflicted
+++ resolved
@@ -23,11 +23,9 @@
 - [Resources] Move `load_as_x` functions to `iati.utilities`. [#235]
 - [Resources] Rename version-specific resource folders to reduce ambiguity. [#217]
 
-<<<<<<< HEAD
 - [Rulesets] `validate_ruleset()` changed from public to private function. [#246]
-=======
+
 - [Validation] `_check_is_iati_xml()` will raise a `TypeError` when given a non-dataset. This replaces an undocumented `AttributeError`. [#239]
->>>>>>> 10f18dae
 
 ### Deprecated
 
