# Changelog

All notable changes to this project will be documented in this file.

The format is based on [Keep a Changelog](http://keepachangelog.com/en/1.0.0/) and this project adheres to [Semantic Versioning](http://semver.org/spec/v2.0.0.html).

## [Unreleased]

### Added

- [Datasets] A Dataset `xml_tree` may be set with an ElementTree. [#235]

- [Resources] Updated SSOT to latest content as of 2017-11-14. [#237]
- [Resources] Remove SSOT organisation test files that are not valid XML. [IATI/IATI-Schemas#376, #242]

- [Utility] Non-resource files may be loaded using utility functions. [#235]

<<<<<<< HEAD
- [Validation] `full_validation()` now checks whether a Dataset is IATI XML. [#239]
=======
- [Validation] Test that SSOT organisation test files are valid IATI XML. [#242]
>>>>>>> 375b225c

### Changed

- [Resources] Move `load_as_x` functions to `iati.utilities`. [#235]
- [Resources] Rename version-specific resource folders to reduce ambiguity. [#217]

- [Validation] `_check_is_iati_xml()` will raise a `TypeError` when given a non-dataset. This replaces an undocumented `AttributeError`. [#239]

### Deprecated

### Removed

- [Documentation] Stop tracking auto-generated docs templates. [#236]

### Fixed

- [Codelists] Fixed impossible XPath in Codelist Mapping File. [IATI/IATI-Codelists#119, #229]

- [Defaults] Test and document `ValueError`s that can be raised by functions in `iati.default`. [#241]

- [Validation] Prevent `XPathEvalError`s occurring when given a Codelist Mapping XPath that identifies something other than an attribute. [#229]
- [Validation] Datasets with an `xml:lang` attribute no longer raise a `KeyError` upon performing Codelist validation against a Schema populated with the Language Codelist. [#226]

### Security


## [0.2.0] - 2017-11-07

### Added

- [Codelists] Implement the `complete` attribute. [#45]
- [Codelists] Codes may have equality compared with strings - the `value` of a Code is compared. [#45]
- [Codelists] Add v2.02 Codelist mapping file. [#45]

- [Documentation] Clarify version support in README. [#216]

- [Exceptions] Add an `error_log` attribute to ValidationErrors. [#45]

- [Resources] Add method to load data files relating to pyIATI (rather than the IATI Standard, or tests). [#45]
- [Resources] Allow test files to be located within sub-folders by including slashes (`/`) in the name. [#45]
- [Resources] Detect encoding of files that are not UTF-8. [#45]

- [Validation] Change from `validate.py` to `validator.py` to improve readability of code using this module. [#86]
- [Validation] Add a YAML file containing error information. [#117]
- [Validation] Check whether a string is valid XML - truthy. [#45]
- [Validation] Check whether a string is valid XML - detailed error information. [#45]
- [Validation] Provide custom error messages when lxml returns errors for a string that is not XML. [#90]
- [Validation] Check whether a Dataset is valid against an IATI Schema - truthy. [#45]
- [Validation] Check whether a Dataset is valid against an IATI Schema - detailed error information. [#45]
- [Validation] Provide custom error messages when lxml returns errors for Datasets that do not contain valid IATI XML. [#92]
- [Validation] Check whether attributes in a Dataset have values from Codelists where required - truthy. [#45]
- [Validation] Check whether attributes in a Dataset have values from Codelists where required - detailed error information. [#45]
- [Validation] Check whether a Dataset conforms with Rules in a Ruleset - truthy. [#58]
- [Validation] Check whether a Dataset conforms with Rules in a Ruleset - basic information about which Rules fail. [#58]
- [Validation] Add a `ValidationErrorLog` containing `ValidationError`s to track validation errors. [#87]
- [Validation] Rudimentary differentiation of errors and warnings. [#45]

- [Tests] Add a range of test XML files. [#45]
- [Tests] Add some missing tests. [#45]
- [Tests] Add a somewhat normal-looking string to use for fuzzing. [#113]

### Changed

- [Codelists] The default name for a Code is now an empty string. [#45]
- [Codelists] The name of a Code is no longer included when computing the hash. [#45]

- [Datasets] pyIATI validation functionality used to determine whether a string is XML. This changes the types of Error that may be raised when updating the XML that a Dataset represents. [#95]

- [Tests] Re-organise test data to use folders to separate logical groups. [#58]
- [Tests] Functions for locating and loading test data moved from `iati.resources` and `iati.tests.utilities` to `iati.tests.resources`. [#215]
- [Tests] Re-organise test data to use folders to separate logical groups. [#58]

### Fixed

- [Codelists] The names of Codes are detected in CLv2 XML Codelists (when there are no `<narrative>` elements).

- [Documentation] Corrected some out-of-date documentation. [#45]

- [Rulesets] Update `date_order` XPaths in Standard Ruleset. [IATI/IATI-Rulesets#31]


## [0.1.1] - 2017-10-25

### Fixed

- [Deployment] Include resource data in package distribution [#195].

- [Docs] The README is up-to-date, and so better matches the code. [#198].

### Removed

- [Deployment] Remove attempt at excluding test files from deployed package [#202].


## [0.1.0] - 2017-10-19

### Added

- [Codelists] Blank Codelists may be created and given a name.
- [Codelists] Codelists may be created from a string conforming to the Codelist Schema.
- [Codelists] Codelists contain a set of Codes.
- [Codelists] Codelists may be output as a XSD simpleType restriction containing enumeration elements.
- [Codelists] Codelist equality is based on whether the names and contained Codes are the same.
- [Codelists] Codes may be created from an optional value and name.
- [Codelists] Codes may be output as a XSD enumeration to be contained within a simpleType restriction.
- [Codelists] Code equality is determined based on whether name and value are the same.

- [Constants] A number of constants are defined, though should be deemed private to the library.

- [Datasets] Datasets can represent each Activity and Organisation files (though not at the same time!).
- [Datasets] A Dataset may be created either from a string or a lxml ElementTree.
- [Datasets] The contents of a Dataset can be accessed as each a string and an ElementTree. These values remain in sync with each other.
- [Datasets] The version of the IATI Standard at which a Dataset is defined can be obtained through the `version` property.
- [Datasets] Subsections of a Dataset (indexed by line number) may be obtained in string format.

- [Defaults] The `defaults` module provides access to the contents of the SSOT.
- [Defaults] To obtain SSOT contents, the desired version of the Standard must be specified. Should a version not be specified, the latest version will be assumed.
- [Defaults] Specific Codelists from the SSOT may be accessed by name.
- [Defaults] All Codelists from the SSOT may be accessed at once. No differentiation is made between Embedded and Non-Embedded Codelists.
- [Defaults] The Standard Ruleset may be accessed.
- [Defaults] The Ruleset Schema may be accessed. *NOTE:* This is a JSON (dict) object, not an `iati.Schema`.
- [Defaults] The Activity Schema may be accessed.
- [Defaults] The Organisation Schema may be accessed.
- [Defaults] By default, the Activity and Organisation Schemas will be populated with all the Codelists and Rulesets at the desired version of the Standard.
- [Defaults] Unpopulated Activity and Organisation Schemas may be accessed by overriding a default argument.

- [Exceptions] There is very rudimentary exception handling.
- [Exceptions] Some exceptions are logged.
- [Exceptions] Some raised exceptions have descriptions to make it possible to consistently determine the cause.

- [Resources] Resources are static files that come with the library, split into 'The Standard' and 'Test Data'.
- [Resources] Resources are stored and accessed based on a particular Decimal Version.
- [Resources] Schemas, Codelists and Rulesets are available for V1.04-2.02.
- [Resources] Schemas are available for V1.03 and prior.
- [Resources] Non-embedded Codelists are deemed to have a single form valid for V1.04-2.02.
- [Resources] Schema test data from the SSOT is present for V1.01-2.02.
- [Resources] Custom test data has been created for V2.02.
- [Resources] Resources may be loaded from disk as bytes, a Dataset, a string or an ElementTree.

- [Rulesets] Blank Rulesets may be created by providing no arguments.
- [Rulesets] Rulesets may be created from a string conforming to the Ruleset Schema.
- [Rulesets] Rulesets contain a set of Rules.
- [Rulesets] A Dataset may have truthy conformance checked against a Ruleset.
- [Rulesets] Rules may be created from a `context` and a `case`.
- [Rulesets] Each of the Rules in the Ruleset Schema have been implemented for instantiation and truthy conformance. These are: atleast_one, date_order, dependent, no_more_than_one, regex_matches, regex_no_matches, startswith, sum, unique
- [Rulesets] A Rule base class exists to allow the creation of custom types of Rule.
- [Rulesets] The string representation of a Rule details what must occur for a Dataset to be conformant.
- [Rulesets] A Dataset may have truthy conformance checked against a Rule. NOTE: A Rule may skip or raise an error.

- [Schemas] Schemas may be created by providing a path to a file containing a valid XSD.
- [Schemas] Schemas contain a set of Codelists.
- [Schemas] Schemas contain a set of Rulesets.
- [Schemas] Should a XSD be defined across multiple files, the resulting Schema shall be flattened to allow programmatic access to all of its contents.
- [Schemas] Activity and Organisation Schemas have been implemented.

- [Utility] A new namespace may be added to a Schema.
- [Utility] There is a function to convert from ElementTree to XMLSchema.
- [Utility] There is a function to convert from a string to an ElementTree.
- [Utility] There is a function to work around RFC4627 by preventing duplicate keys in a JSON file.
- [Utility] There is very rudimentary logging functionality.
- [Utility] Various functionality to access Version Numbers is present.

- [Compatibility] Compatible with Python 2.7, 3.4, 3.5 and 3.6.

- [Tests] All code is comprehensively unit tested.
- [Tests] Datasets, Rulesets, and other components permitting user-defined input tested with range of valid and invalid data.
- [Tests] Variety of never-before-seen edge-cases tested for correct behavior.
- [Tests] Rudimentary custom fuzzing used to ensure expected errors are raised.

- [Tools] Documentation is generated with Sphinx, based on Google-style docstrings.
- [Tools] Documentation is presented using the Sphinx Read the Docs theme.
- [Tools] Linting performed with pylint, flake8 and pydocstyle.
- [Tools] Linters are configured to generally follow PEP8 and PEP257, with a few custom modifications such as line length.
- [Tools] Code complexity is assessed using radon.
- [Tools] Unit testing is performed with pytest.
- [Tools] Full testing is performed by Travis.
- [Tools] Python 2.7 compatibility is provided by both `future` and `six`. Where a custom workaround is used rather than one of these, `python2/3` is present in a comment.

- [XML] lxml utilised for XML functionality.
- [XML] Support XML 1.0.
- [XML] Support XMLSchema 1.0.
- [XML] Support XPath 1.0.<|MERGE_RESOLUTION|>--- conflicted
+++ resolved
@@ -15,11 +15,8 @@
 
 - [Utility] Non-resource files may be loaded using utility functions. [#235]
 
-<<<<<<< HEAD
 - [Validation] `full_validation()` now checks whether a Dataset is IATI XML. [#239]
-=======
 - [Validation] Test that SSOT organisation test files are valid IATI XML. [#242]
->>>>>>> 375b225c
 
 ### Changed
 
