"""A module containing utility constants and functions for tests.

A large number of constants containing example file content are contained. These constants are named from left to right, with general properties first, then leading into more specific information. These names indicate what they are used for.

Example:
    To load a file into a string::

        name_of_file = 'a-file-name-without-the-extension'
        CONSTANT_NAME = load_as_string(name_of_file)

Note:
    The current method of managing test data is known to be sub-optimal. Suggestions for better methods that satisfy requirements are appreciated!

Todo:
    Add versions of constants that are valid for differing schema versions.

"""
import decimal
from lxml import etree
import iati.resources
import iati.constants
<<<<<<< HEAD


def load_as_dataset(file_path, version=None):
    """Load a specified test data file as a Dataset.

    Args:
        file_path (str): The path of the file, relative to the root test data folder. Folders should be separated by a forward-slash (`/`).
        version (str): The version of the Standard to return the Schema for. Defaults to None. This means that paths to the latest version of the Schema is returned.

    Returns:
        dataset: A Dataset containing the contents of the file at the specified location.

    Raises:
        iati.exceptions.ValidationError: If the provided XML does not conform to the IATI standard.

    """
    return iati.resources.load_as_dataset(iati.resources.get_test_data_path(file_path, version))


def load_as_string(file_path, version=None):
    """Load a specified test data file as a string.

    Args:
        file_path (str): The path of the file, relative to the root test data folder. Folders should be separated by a forward-slash (`/`).
        version (str): The version of the Standard to return the Schema for. Defaults to None. This means that paths to the latest version of the Schema is returned.

    Returns:
        str (python3) / unicode (python2): The contents of the file at the specified location.

    """
    return iati.resources.load_as_string(iati.resources.get_test_data_path(file_path, version))
=======
import iati.tests.resources
>>>>>>> d39c1209


# This will need updating once test data forcing XML format is fixed
RULESET_FOR_TESTING = iati.Ruleset(iati.resources.load_as_string(iati.resources.get_ruleset_path('ruleset_for_tests')))
"""A working Ruleset based on the Standard Ruleset."""


SCHEMA_ACTIVITY_NAME_VALID = 'iati-activities-schema'
"""A string containing a valid IATI Activity Schema name."""
SCHEMA_ORGANISATION_NAME_VALID = 'iati-organisations-schema'
"""A string containing a valid IATI Organisaion Schema name."""
SCHEMA_NAME_VALID = 'iati-activities-schema'
"""A string containing a valid Schema name."""

XML_TREE_VALID = etree.fromstring(iati.tests.resources.load_as_string('valid_not_iati'))
"""An etree that is valid XML but not IATI XML."""
<<<<<<< HEAD
XML_TREE_VALID_IATI = etree.fromstring(load_as_string('valid_iati', '2.02'))
"""A valid IATI etree.

Todo:
    Stop this being fixed to 2.02.

"""
XML_TREE_VALID_IATI_INVALID_CODE = etree.fromstring(load_as_string('valid_iati_invalid_code', '2.02'))
"""A valid IATI etree that has an invalid Code value.

Todo:
    Stop this being fixed to 2.02.

"""
=======
XML_TREE_VALID_IATI = etree.fromstring(iati.tests.resources.load_as_string('valid_iati'))
"""A valid IATI etree."""
XML_TREE_VALID_IATI_INVALID_CODE = etree.fromstring(iati.tests.resources.load_as_string('valid_iati_invalid_code'))
"""A valid IATI etree that has an invalid Code value."""
>>>>>>> d39c1209


TYPE_TEST_DATA = {
    'bool': [True, False],
    'bytes': [],  # counts as a string, so moved there
    'bytearray': [bytearray.fromhex('2Ef0 F1f2  '), bytearray(b'Hi!'), bytearray(range(20))],
    'complex': [3453J, -35415J, 0J, complex(234, 681), complex(-768, 16078), complex(6187, -81), complex(-1867, -618)],
    'contextmanager': [decimal.localcontext()],
    'float': [-2343324.534, 0.0, 32423.34, 1.3e7, float('Infinity'), float('nan'), float('-inf')],
    'function': [dir, hash, map, max, type],
    'int': [-234, 0, 2131908],
    'iter': [iter([1, 2, 3])],
    'list': [[], [1, 23], ['varying', 7, b'ypes', []]],
    'mapping': [{}, dict(zip(['one', 'two', 'three'], [1, 2, 3])), dict(one=1, two=2, three=3)],
    'memory': [memoryview(b'abcefg')],
    'none': [None],
    'other': [NotImplemented],
    'range': [range(3, 4)],
    'set': [set(range(20)), set(['hello', 23]), frozenset(range(20)), frozenset(['hello', 23])],
    'str': [b'\x80abc', b'\x80abc', '\N{GREEK CAPITAL LETTER DELTA}', '\u0394', '\U00000394', 'This is a string'],  # python2.7 warning # pylint: disable=anomalous-unicode-escape-in-string
    'tuple': [(), (1, 2)],
    'type': [type(1), type('string')],
    'unicode': [],  # counts as a string, so moved there
    'view': [{}.keys(), dict(zip(['one', 'two', 'three'], [1, 2, 3])).items(), dict(one=1, two=2, three=3).values()]
}
"""Generic test data of various Python builtin types."""


def generate_test_types(types, invert_types=False):
    """Find a number of values of the specified type to pass to a test function.

    Args:
        types (list of str): The types of parameter that should be looked for.
        invert_types (bool): Whether to invert the list of types being looked for, instead returning everything else. Default False.

    Returns:
        list: A list of values to pass to the test function.

    """
    valid_keys_as_specified = [key for key in types if key in TYPE_TEST_DATA]
    if invert_types:
        valid_keys = [key for key in TYPE_TEST_DATA if key not in valid_keys_as_specified]
    else:
        valid_keys = valid_keys_as_specified

    valid_keys = sorted(valid_keys)

    results = []

    for key in valid_keys:
        results = results + TYPE_TEST_DATA[key]

    return results<|MERGE_RESOLUTION|>--- conflicted
+++ resolved
@@ -17,44 +17,8 @@
 """
 import decimal
 from lxml import etree
-import iati.resources
 import iati.constants
-<<<<<<< HEAD
-
-
-def load_as_dataset(file_path, version=None):
-    """Load a specified test data file as a Dataset.
-
-    Args:
-        file_path (str): The path of the file, relative to the root test data folder. Folders should be separated by a forward-slash (`/`).
-        version (str): The version of the Standard to return the Schema for. Defaults to None. This means that paths to the latest version of the Schema is returned.
-
-    Returns:
-        dataset: A Dataset containing the contents of the file at the specified location.
-
-    Raises:
-        iati.exceptions.ValidationError: If the provided XML does not conform to the IATI standard.
-
-    """
-    return iati.resources.load_as_dataset(iati.resources.get_test_data_path(file_path, version))
-
-
-def load_as_string(file_path, version=None):
-    """Load a specified test data file as a string.
-
-    Args:
-        file_path (str): The path of the file, relative to the root test data folder. Folders should be separated by a forward-slash (`/`).
-        version (str): The version of the Standard to return the Schema for. Defaults to None. This means that paths to the latest version of the Schema is returned.
-
-    Returns:
-        str (python3) / unicode (python2): The contents of the file at the specified location.
-
-    """
-    return iati.resources.load_as_string(iati.resources.get_test_data_path(file_path, version))
-=======
 import iati.tests.resources
->>>>>>> d39c1209
-
 
 # This will need updating once test data forcing XML format is fixed
 RULESET_FOR_TESTING = iati.Ruleset(iati.resources.load_as_string(iati.resources.get_ruleset_path('ruleset_for_tests')))
@@ -70,27 +34,20 @@
 
 XML_TREE_VALID = etree.fromstring(iati.tests.resources.load_as_string('valid_not_iati'))
 """An etree that is valid XML but not IATI XML."""
-<<<<<<< HEAD
-XML_TREE_VALID_IATI = etree.fromstring(load_as_string('valid_iati', '2.02'))
+XML_TREE_VALID_IATI = etree.fromstring(iati.tests.resources.load_as_string('valid_iati', '2.02'))
 """A valid IATI etree.
 
 Todo:
     Stop this being fixed to 2.02.
 
 """
-XML_TREE_VALID_IATI_INVALID_CODE = etree.fromstring(load_as_string('valid_iati_invalid_code', '2.02'))
+XML_TREE_VALID_IATI_INVALID_CODE = etree.fromstring(iati.tests.resources.load_as_string('valid_iati_invalid_code', '2.02'))
 """A valid IATI etree that has an invalid Code value.
 
 Todo:
     Stop this being fixed to 2.02.
 
 """
-=======
-XML_TREE_VALID_IATI = etree.fromstring(iati.tests.resources.load_as_string('valid_iati'))
-"""A valid IATI etree."""
-XML_TREE_VALID_IATI_INVALID_CODE = etree.fromstring(iati.tests.resources.load_as_string('valid_iati_invalid_code'))
-"""A valid IATI etree that has an invalid Code value."""
->>>>>>> d39c1209
 
 
 TYPE_TEST_DATA = {
