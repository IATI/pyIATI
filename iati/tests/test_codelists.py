--- conflicted
+++ resolved
@@ -63,7 +63,6 @@
         assert num_codes == 0
 
     def test_codelist_define_from_xml(self, name_to_set):
-<<<<<<< HEAD
         """Check that a Codelist can be generated from an XML codelist definition.
 
         Todo:
@@ -71,12 +70,7 @@
 
         """
         path = iati.resources.get_codelist_path('FlowType', '2.02')
-        xml_str = iati.resources.load_as_string(path)
-=======
-        """Check that a Codelist can be generated from an XML codelist definition."""
-        path = iati.resources.get_codelist_path('FlowType')
         xml_str = iati.utilities.load_as_string(path)
->>>>>>> edcb7f36
         codelist = iati.Codelist(name_to_set, xml=xml_str)
 
         code_names = ['ODA', 'OOF', 'Private grants', 'Private Market', 'Non flow', 'Other flows']
@@ -96,13 +90,9 @@
 
         """
         codelist_name = 'BudgetType'
-<<<<<<< HEAD
         path = iati.resources.get_codelist_path(codelist_name, '2.02')
-        xml_str = iati.resources.load_as_string(path)
-=======
-        path = iati.resources.get_codelist_path(codelist_name)
         xml_str = iati.utilities.load_as_string(path)
->>>>>>> edcb7f36
+
         codelist = iati.Codelist(codelist_name, xml=xml_str)
 
         assert codelist.complete is True
@@ -115,13 +105,9 @@
 
         """
         codelist_name = 'Country'
-<<<<<<< HEAD
         path = iati.resources.get_codelist_path(codelist_name, '2.02')
-        xml_str = iati.resources.load_as_string(path)
-=======
-        path = iati.resources.get_codelist_path(codelist_name)
         xml_str = iati.utilities.load_as_string(path)
->>>>>>> edcb7f36
+
         codelist = iati.Codelist(codelist_name, xml=xml_str)
 
         assert codelist.complete is False
