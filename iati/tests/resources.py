"""A module to prove a way of locating and loading test resource files.

This is akin to the `iati.resources` module, but deals with test data.

"""
import os
import iati.resources


PATH_TEST_DATA = os.path.join(iati.resources.BASE_PATH, 'test_data')
"""The relative location of the folder containing IATI data files."""


def get_test_data_path(name, version=None):
    """Determine the path of an IATI data file with the given filename at the specified version of the Standard.

    Args:
        name (str): The name of the data file to locate. The name may contain forward slashes (`/`) to indicate a directory. Data files must be `.xml` files.
        version (str): The version of the Standard to return the data files for. Defaults to None. This means that the path is returned for a filename independent of any version of the Standard.

    Returns:
        str: The path to a file containing the specified data.

    Note:
        Does not check whether the specified data file actually exists.

    Todo:
        Test this directly rather than just the indirect tests that exist at present.

    """
    # ensure the folders are in a OS-independent format
    if '/' in name:
        split_name = name.split('/')
        name = os.sep.join(split_name)

    # remove the '.xml' file extension if present
    if name[-4:] == iati.resources.FILE_DATA_EXTENSION:
        name = name[:-4]

    relative_path = os.path.join(PATH_TEST_DATA, iati.resources.folder_name_for_version(version), '{0}'.format(name) + iati.resources.FILE_DATA_EXTENSION)

    return iati.resources.resource_filesystem_path(relative_path)


def get_test_data_paths_in_folder(folder_name, version=None):
    """Determine the paths of all IATI data files in the specified folder under the root test folder.

    Args:
        name (str): The name of the folder within which to locate data files.
        version (str): The version of the Standard to return the data files for. Defaults to None. This means that the path is returned for a filename independent of any version of the Standard.

    Returns:
        list of str: The paths to data files in the specified folders.

    """
    # ensure the folders are in a OS-independent format
    if '/' in folder_name:
        split_name = folder_name.split('/')
        folder_name = os.sep.join(split_name)

    paths = list()
    root_folder = os.path.join(PATH_TEST_DATA, iati.resources.folder_name_for_version(version), folder_name)
    resource_folder = iati.resources.resource_filesystem_path(root_folder)

    for base_folder, _, file_names in os.walk(resource_folder):
        desired_files = [file_name for file_name in file_names if file_name[-4:] == iati.resources.FILE_DATA_EXTENSION]
        for file_name in desired_files:
            paths.append(os.path.join(base_folder, file_name))

    # de-resource the file-names so that they're not duplicated
    deresourced_paths = [iati.resources.resource_filesystem_path(path[path.find(root_folder):]) for path in paths]

    return deresourced_paths


<<<<<<< HEAD
def get_test_ruleset_path(name, version=None):
    """Determine the path of an IATI test Ruleset file with the given filename at the specified version of the Standard.

    Args:
        name (str): The name of the data file to locate. The filename must not contain the '.xml' file extension.
        version (str): The version of the Standard to return the data files for. Defaults to None. This means that the path is returned for a filename independent of any version of the Standard.

    Returns:
        str: The path to a file containing the specified test Ruleset.

    Note:
        Does not check whether the specified file actually exists.

    Warning:
        This is a function used for testing purposes and should be located in a different module. DO NOT reply on it remaining here.

        Needs to handle a more complex file structure than a single flat directory.

    Todo:
        Might need removing. What is using it now?

    """
    return os.path.join(PATH_TEST_DATA, iati.resources.get_folder_name_for_version(version), 'rulesets/{0}'.format(name) + iati.resources.FILE_RULESET_EXTENSION)


def load_as_dataset(relative_path, version=None):
=======
def load_as_dataset(relative_path):
>>>>>>> 44c68ff6
    """Load a specified test data file as a Dataset.

    Args:
        relative_path (str): The path of the file, relative to the root test data folder. Folders should be separated by a forward-slash (`/`).
        version (str): The version of the Standard to return the data files for. Defaults to None. This means that the path is returned for a filename independent of any version of the Standard.

    Returns:
        dataset: A Dataset containing the contents of the file at the specified location.

    Raises:
        iati.exceptions.ValidationError: If the provided XML does not conform to the IATI standard.

    """
    path = iati.tests.resources.get_test_data_path(relative_path, version)

    return iati.utilities.load_as_dataset(path)


def load_as_string(relative_path, version=None):
    """Load a specified test data file as a string.

    Args:
        relative_path (str): The path of the file, relative to the root test data folder. Folders should be separated by a forward-slash (`/`).
        version (str): The version of the Standard to return the data files for. Defaults to None. This means that the path is returned for a filename independent of any version of the Standard.

    Returns:
        str (python3) / unicode (python2): The contents of the file at the specified location.

    """
    path = iati.tests.resources.get_test_data_path(relative_path, version)

    return iati.utilities.load_as_string(path)<|MERGE_RESOLUTION|>--- conflicted
+++ resolved
@@ -73,7 +73,6 @@
     return deresourced_paths
 
 
-<<<<<<< HEAD
 def get_test_ruleset_path(name, version=None):
     """Determine the path of an IATI test Ruleset file with the given filename at the specified version of the Standard.
 
@@ -100,9 +99,6 @@
 
 
 def load_as_dataset(relative_path, version=None):
-=======
-def load_as_dataset(relative_path):
->>>>>>> 44c68ff6
     """Load a specified test data file as a Dataset.
 
     Args:
