--- conflicted
+++ resolved
@@ -8,12 +8,8 @@
 
     @pytest.fixture(params=[
         iati.constants.STANDARD_VERSIONS,
-<<<<<<< HEAD
-        iati.constants.STANDARD_VERSIONS_SUPPORTED
-=======
         iati.constants.STANDARD_VERSIONS_SUPPORTED,
         iati.constants.STANDARD_VERSIONS_MINOR
->>>>>>> 7f48909f
     ])
     def standard_versions_list(self, request):
         """Return a list of Version Numbers."""
@@ -28,23 +24,10 @@
         assert isinstance(iati.constants.NSMAP, dict)
         assert isinstance(iati.constants.NSMAP['xsd'], str)
 
-<<<<<<< HEAD
     def test_standard_versions_all_are_versions(self, standard_versions_list):
         """Check that each item in standard versions is a Version instance."""
         for version in standard_versions_list:
             assert isinstance(version, iati.Version)
-=======
-    def test_standard_versions_all_are_numbers(self, standard_versions_list):
-        """Check that each item in standard versions is a string that can be considered to be a correctly formatted decimal number."""
-        for version in standard_versions_list:
-            split_version = version.split('.')
-
-            assert isinstance(version, str)
-            assert float(version)
-            assert len(split_version) == 2
-            assert len(split_version[1]) == 2
-            assert version == version.strip()
->>>>>>> 7f48909f
 
     def test_standard_versions_correct_format(self, standard_versions_list):
         """Check that standard versions is in the correct format."""
