--- conflicted
+++ resolved
@@ -1,5 +1,4 @@
-<<<<<<< HEAD
-"""A module containing components that describe the IATI Standard itself (rather than the parts it is made up of).
+"""A module containing a core representation of IATI Version Numbers, plus how they are handled and compared.
 
 Todo:
     Check whether there is any other version-related functionality to bring into this module.
@@ -7,9 +6,6 @@
     Ensure that everything in this module should be here.
 
 """
-=======
-"""A module containing a core representation of IATI Version Numbers, plus how they are handled and compared."""
->>>>>>> 9cff808b
 from decimal import Decimal
 import re
 import semantic_version
