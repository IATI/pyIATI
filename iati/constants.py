"""A module containing constants required throughout IATI library code.

The contents of this file are not designed to be user-editable. Only edit if you know what you are doing!

Warning:
    This contents of this module should currently be deemed private.

Todo:
    Allow logging constants to be user-definable.

"""
import iati

<<<<<<< HEAD
STANDARD_VERSIONS_SUPPORTED = [iati.Version(version) for version in ['1.04', '1.05', '2.01', '2.02']]
"""Define all versions of the Standard fully supported by pyIATI."""

STANDARD_VERSIONS = [iati.Version(version) for version in ['1.01', '1.02', '1.03']] + STANDARD_VERSIONS_SUPPORTED
=======
STANDARD_VERSIONS_SUPPORTED = ['1.04', '1.05', '2.01', '2.02']
"""Define all versions of the Standard fully supported by pyIATI."""

STANDARD_VERSIONS = ['1.01', '1.02', '1.03'] + STANDARD_VERSIONS_SUPPORTED
>>>>>>> 7f48909f
"""Define all versions of the Standard.

Todo:
    This constant to be populated by the values in the Version codelist, rather than hard-coded.

    Consider if functionality should extend to working with development versions of the Standard (e.g. during an upgrade process).

"""

STANDARD_VERSION_LATEST = max(STANDARD_VERSIONS)
"""The latest version of the IATI Standard."""

STANDARD_VERSIONS_MAJOR = list(set([
    version.major for version in STANDARD_VERSIONS
]))
"""The major versions of the IATI Standard.

Todo:
    Change from being ints to being Version()s.

"""

STANDARD_VERSIONS_MINOR = STANDARD_VERSIONS
"""The minor versions of the IATI Standard."""

LOG_FILE_NAME = 'iatilib.log'
"""The location of the primary IATI log file.

Warning:
    Logging should be clearly user-definable.

"""
LOGGER_NAME = 'iati'
"""The name of the primary IATI Logger.

Warning:
    This should be better based on specific packages.

"""

NAMESPACE = '{http://www.w3.org/2001/XMLSchema}'
"""The namespace that IATI Schema XSD files are specified within."""
NSMAP = {'xsd': 'http://www.w3.org/2001/XMLSchema'}
"""A dictionary for interpreting namespaces in IATI Schemas."""<|MERGE_RESOLUTION|>--- conflicted
+++ resolved
@@ -11,17 +11,10 @@
 """
 import iati
 
-<<<<<<< HEAD
 STANDARD_VERSIONS_SUPPORTED = [iati.Version(version) for version in ['1.04', '1.05', '2.01', '2.02']]
 """Define all versions of the Standard fully supported by pyIATI."""
 
 STANDARD_VERSIONS = [iati.Version(version) for version in ['1.01', '1.02', '1.03']] + STANDARD_VERSIONS_SUPPORTED
-=======
-STANDARD_VERSIONS_SUPPORTED = ['1.04', '1.05', '2.01', '2.02']
-"""Define all versions of the Standard fully supported by pyIATI."""
-
-STANDARD_VERSIONS = ['1.01', '1.02', '1.03'] + STANDARD_VERSIONS_SUPPORTED
->>>>>>> 7f48909f
 """Define all versions of the Standard.
 
 Todo:
