--- conflicted
+++ resolved
@@ -291,11 +291,7 @@
     return path_for_version(os.path.join(PATH_SCHEMAS, '{0}'.format(name) + FILE_SCHEMA_EXTENSION), version)
 
 
-<<<<<<< HEAD
-@iati.version.standardise_decimals
-=======
 @iati.version.normalise_decimals
->>>>>>> 83b13fc7
 def folder_name_for_version(version=None):
     """Return the folder name for a given version of the Standard.
 
@@ -316,11 +312,7 @@
         return 'version-independent'
     elif isinstance(version, str):
         try:
-<<<<<<< HEAD
-            if int(version) in iati.constants.STANDARD_VERSIONS_MAJOR:
-=======
             if int(version) in iati.version.STANDARD_VERSIONS_MAJOR:
->>>>>>> 83b13fc7
                 return version
         except ValueError:
             pass
@@ -328,15 +320,9 @@
         version = iati.Version(version)
 
     try:
-<<<<<<< HEAD
-        if version in iati.constants.STANDARD_VERSIONS:
-            return str(version.integer) + '-0' + str(version.decimal)
-        elif version.major in iati.constants.STANDARD_VERSIONS_MAJOR:
-=======
         if version in iati.version.STANDARD_VERSIONS:
             return str(version.integer) + '-0' + str(version.decimal)
         elif version.major in iati.version.STANDARD_VERSIONS_MAJOR:
->>>>>>> 83b13fc7
             return str(version.major)
     except AttributeError:
         pass
