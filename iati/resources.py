"""A module to provide a way of locating resources within the IATI library.

The `get_*_path[s](name)` functions provide information about where to locate particular types of resources with a provided name.

Warning:
    Many of the constants in this module should be deemed private to the IATI library.

    The location of SSOT content may change. It may also require network access to perform certain tasks.

Todo:
    Determine how to distribute SSOT content - with package, or separately (being downloaded at runtime).

"""
import os
import pkg_resources
import iati.constants


PACKAGE = __name__
"""The name of the resources package.

Used to locate resources when the package is distributed in certain ways that do not provide a standard filesystem.

"""

BASE_PATH = 'resources'
"""The relative location of the resources folder."""
BASE_PATH_STANDARD = os.path.join(BASE_PATH, 'standard')
"""The relative location of resources related to the IATI Standard."""
BASE_PATH_LIB_DATA = os.path.join(BASE_PATH, 'lib_data')
"""The relative location of resources not related to the IATI Standard."""
PATH_CODELISTS = 'codelists'
"""The location of the folder containing Codelists from the SSOT."""
PATH_SCHEMAS = 'schemas'
"""The location of the folder containing Schemas from the SSOT."""
PATH_RULESETS = 'rulesets'
"""The location of the folder containing Rulesets from the SSOT."""

FILE_CODELIST_EXTENSION = '.xml'
"""The expected extension of a file containing a Codelist."""
FILE_CODELIST_MAPPING = 'codelist-mapping.xml'
"""The name of a file containing definitions of how Codelist values map to data."""
FILE_DATA_EXTENSION = '.xml'
"""The expected extension of a file containing IATI data."""
FILE_RULESET_EXTENSION = '.json'
"""The expected extension of a file containing a Ruleset."""
FILE_SCHEMA_EXTENSION = '.xsd'
"""The expected extension of a file containing a Schema."""

FILE_RULESET_SCHEMA_NAME = 'ruleset_schema'
"""The name of a file containing the Ruleset schema."""
FILE_RULESET_STANDARD_NAME = 'standard_ruleset'
"""The name of a file containing the Standard Ruleset."""
FILE_SCHEMA_ACTIVITY_NAME = 'iati-activities-schema'
"""The name of a file containing an Activity Schema."""
FILE_SCHEMA_ORGANISATION_NAME = 'iati-organisations-schema'
"""The name of a file containing an Organisation Schema."""


def get_codelist_paths(version=None):
    """Find the paths for all Codelists at the specified version of the Standard.

    Args:
        version (str): The version of the Standard to return the Codelists for. Defaults to None. This means that paths to a version-independent version of the Codelists are returned.

    Raises:
        ValueError: When a specified version is not a valid version of the IATI Standard.

    Returns:
        list(str): A list of paths to all of the Codelists at the specified version of the Standard.

    Todo:
        Further exploration needs to be undertaken in how to handle pre-1.04 versions of the Standard.

        Add tests to show that versions 1.04 and above are being correctly handled, including errors.

        Provide an argument that allows the returned list to be restricted to only Embedded or only Non-Embedded Codelists.

    """
    folder_path = path_for_version(PATH_CODELISTS, version)
    files = pkg_resources.resource_listdir(PACKAGE, folder_path[len(resource_filesystem_path('')):])
    files_codelists_only = [file_name for file_name in files if file_name[-4:] == FILE_CODELIST_EXTENSION]
    paths = [create_codelist_path(file_name, version) for file_name in files_codelists_only]

    return paths


def get_codelist_mapping_paths(version=None):
    """Find the paths for all Codelist Mapping files at the specified version of the Standard.

    Args:
        version (str): The version of the Standard to return the Codelist Mapping file for. Defaults to None. This means that paths to the latest version of the Codelist Mapping file are returned.

    Raises:
        ValueError: When a specified version is not a valid version of the IATI Standard.

    Returns:
        list(str): A list of paths to all of the Codelist Mapping files at the specified version of the Standard.

    Todo:
        Further exploration needs to be undertaken in how to handle pre-1.04 versions of the Standard.

        Add tests to show that versions 1.04 and above are being correctly handled, including errors.

    """
    paths = [create_codelist_mapping_path(version)]

    return paths


def get_ruleset_paths(version=None):
    """Find the paths for all Rulesets at the specified version of the Standard.

    Args:
        version (str): The version of the Standard to return the Rulesets for. Defaults to None. This means that paths to the latest version of the Rulesets are returned.

    Raises:
        ValueError: When a specified version is not a valid version of the IATI Standard.

    Returns:
        list(str): A list of paths to all of the Rulesets at the specified version of the Standard.

    Todo:
        Further exploration needs to be undertaken in how to handle pre-1.04 versions of the Standard.

        Add tests to show that versions 1.04 and above are being correctly handled, including errors.

    """
    paths = [create_ruleset_path(FILE_RULESET_STANDARD_NAME, version)]

    return paths


def get_all_schema_paths(version=None):
    """Find the paths for all Schemas at the specified version of the Standard.

    Args:
        version (str): The version of the Standard to return the Schemas for. Defaults to None. This means that paths to a version-independent version of the Schemas are returned.

    Raises:
        ValueError: When a specified version is not a valid version of the IATI Standard.

    Returns:
        list(str): A list of paths to all of the Schemas at the specified version of the Standard.

    Todo:
        Add tests for version parameters that are invalid.

        Consider adding the IATI Codelist Schema.

    """
    return get_activity_schema_paths(version) + get_organisation_schema_paths(version)


def get_activity_schema_paths(version=None):
    """Find the paths for all Activity Schemas at the specified version of the Standard.

    Args:
        version (str): The version of the Standard to return the activity schemas for. Defaults to None. This means that paths to a version-independent version of the Activity Schemas are returned.

    Raises:
        ValueError: When a specified version is not a valid version of the IATI Standard.

    Returns:
        list(str): A list of paths to all of the Activity Schemas at the specified version of the Standard.

    Todo:
        Add tests for version parameters that are invalid.

        Look to match against integers so there is a clear reason to return a list rather than a single Schema.

    """
    return [create_schema_path(FILE_SCHEMA_ACTIVITY_NAME, version)]


def get_organisation_schema_paths(version=None):  # pylint: disable=invalid-name
    """Find the paths for all Organisation Schemas at the specified version of the Standard.

    Args:
        version (str): The version of the Standard to return the Organisation schemas for. Defaults to None. This means that paths to a version-independent version of the Organisation Schemas are returned.

    Raises:
        ValueError: When a specified version is not a valid version of the IATI Standard.

    Returns:
        list(str): A list of paths to all of the Organisation Schemas at the specified version of the Standard.

    Todo:
        Add tests for version parameters that are invalid.

        Look to match against integers so there is a clear reason to return a list rather than a single Schema.


    """
    return [create_schema_path(FILE_SCHEMA_ORGANISATION_NAME, version)]


def create_codelist_path(codelist_name, version=None):
    """Determine the path of a Codelist with the given name at the specified version of the Standard.

    Args:
        codelist_name (str): The name of the codelist to locate. Should the name end in `.xml`, this shall be removed to determine the name.
        version (str): The version of the Standard to return the Codelists for. Defaults to None. This means that a path to a version-independent version of the Codelist is returned.

    Returns:
        str: The path to a file containing the specified Codelist.

    Note:
        Does not check whether the specified Codelist actually exists.

    Warning:
        It needs to be determined how best to locate a user-defined Codelist that is available at a URL that needs fetching.

    """
    if codelist_name[-4:] == FILE_CODELIST_EXTENSION:
        codelist_name = codelist_name[:-4]

    return path_for_version(os.path.join(PATH_CODELISTS, '{0}'.format(codelist_name) + FILE_CODELIST_EXTENSION), version)


def create_codelist_mapping_path(version=None):
    """Determine the path of the Codelist mapping file.

    version (str): The version of the Standard to return the data files for. Defaults to None. This means that the path is returned for a filename independent of any version of the Standard.

    Returns:
        str: The path to a file containing the mapping file.

    """
    return path_for_version(FILE_CODELIST_MAPPING, version)


def create_lib_data_path(name):
    """Determine the path of a general library data file with the given name.

    The data file is not part of the IATI Standard. It is also required in the library itself, not just for testing purposes.

    Args:
        name (str): The name of the data file to locate. The name must include the file extension.

    Returns:
        str: The path to the specified file.

    Note:
        Does not check whether the specified file actually exists.

    """
    return resource_filesystem_path(os.path.join(BASE_PATH_LIB_DATA, name))


<<<<<<< HEAD
def folder_name_for_version(version=None):
    """Return the folder name for a given version of the Standard.

    Args:
        version (str): The version of the Standard to return the folder path for. Defaults to None. This means that the folder name independent of any version of the Standard is returned.

    Returns:
        str: The folder name for the specified version of the Standard.

    Raises:
        ValueError: When a specified version is not a valid version of the IATI Standard.

    Todo:
        Extract magic string: 'version-independent'

    """
    if version is None:
        return 'version-independent'

    if version in iati.constants.STANDARD_VERSIONS:
        return version.replace('.', '-')
    elif version in [str(major_version) for major_version in iati.constants.STANDARD_VERSIONS_MAJOR]:
        return version
    else:
        raise ValueError("Version {} is not a valid version of the IATI Standard.".format(version))


=======
>>>>>>> 05a7d66c
def create_ruleset_path(name, version=None):
    """Determine the path of a Ruleset with the given name at the specified version of the Standard.

    Args:
        name (str): The name of the Ruleset to locate.
        version (str): The version of the Standard to return the Ruleset for. Defaults to None. This means that paths to a version-independent version of the Ruleset are returned.

    Returns:
        str: The path to a file containing the specified ruleset.

    Note:
        Does not check whether the specified ruleset actually exists.

    Todo:
        Test this directly rather than just the indirect tests that exist at present.

    """
    return path_for_version(os.path.join(PATH_RULESETS, '{0}'.format(name) + FILE_RULESET_EXTENSION), version)


def create_schema_path(name, version=None):
    """Determine the path of a Schema with the given name at the specified version of the Standard.

    Args:
        name (str): The name of the Schema to locate.
        version (str): The version of the Standard to return the Schema for. Defaults to None. This means that paths to a version-independent version of the Schema is returned.

    Returns:
        str: The path to a file containing the specified Schema.

    Note:
        Does not check whether the specified Schema actually exists.

    Warning:
        Further exploration needs to be undertaken in how to handle multiple versions of the Standard.

    Todo:
        Test this directly rather than just the indirect tests that exist at present.

    """
    return path_for_version(os.path.join(PATH_SCHEMAS, '{0}'.format(name) + FILE_SCHEMA_EXTENSION), version)


def folder_name_for_version(version=None):
    """Return the folder name for a given version of the Standard.

    Args:
        version (str): The version of the Standard to return the folder path for. Defaults to None. This means that the folder name corresponding to the latest version of the Standard is returned.

    Returns:
        str: The folder name for the specified version of the Standard.

    Raises:
        ValueError: When a specified version is not a valid version of the IATI Standard.

    """
    if version is None:
        version = iati.constants.STANDARD_VERSION_LATEST

    if version in iati.constants.STANDARD_VERSIONS:
        return version.replace('.', '-')
    else:
        raise ValueError("Version {} is not a valid version of the IATI Standard.".format(version))


def folder_path_for_version(version=None):
    """Return the path for the folder containing SSOT data (schemas, codelists etc) at the specified version of the Standard.

    Args:
        version (str): The version of the Standard to return the folder path for. Defaults to None. This means that the path independent of any version of the Standard is returned.

    Returns:
        str: The relative path to the folder for containing SSOT data the specified version of the Standard.

    """
    return os.path.join(BASE_PATH_STANDARD, folder_name_for_version(version))


def path_for_version(path, version=None):
    """Return the relative location of a specified path at the specified version of the Standard.

    Args:
        path (str): The path to the file that is to be read in.
        version (str): The version of the Standard to return the folder path for. Defaults to None. This means that the path independent of any version of the Standard is returned.

    Returns:
        str: The relative path to a file at the specified version of the Standard.

    Note:
        Does not check whether anything exists at the specified path.

    Todo:
        Test this directly rather than just the indirect tests that exist at present.

    """
    return resource_filesystem_path(os.path.join(folder_path_for_version(version), path))


def resource_filesystem_path(path):
    """Find the file system path for a specified resource path.

    Args:
        path (str): The path of the file that is to be located.

    Returns:
        str: A reference to the specified file that works however the package is distributed.

    Note:
        Does not check to see that the specified file exists.

    Warning:
        When other functions in this module are reviewed, this will be too.

    """
    return pkg_resources.resource_filename(PACKAGE, path)<|MERGE_RESOLUTION|>--- conflicted
+++ resolved
@@ -248,36 +248,6 @@
     return resource_filesystem_path(os.path.join(BASE_PATH_LIB_DATA, name))
 
 
-<<<<<<< HEAD
-def folder_name_for_version(version=None):
-    """Return the folder name for a given version of the Standard.
-
-    Args:
-        version (str): The version of the Standard to return the folder path for. Defaults to None. This means that the folder name independent of any version of the Standard is returned.
-
-    Returns:
-        str: The folder name for the specified version of the Standard.
-
-    Raises:
-        ValueError: When a specified version is not a valid version of the IATI Standard.
-
-    Todo:
-        Extract magic string: 'version-independent'
-
-    """
-    if version is None:
-        return 'version-independent'
-
-    if version in iati.constants.STANDARD_VERSIONS:
-        return version.replace('.', '-')
-    elif version in [str(major_version) for major_version in iati.constants.STANDARD_VERSIONS_MAJOR]:
-        return version
-    else:
-        raise ValueError("Version {} is not a valid version of the IATI Standard.".format(version))
-
-
-=======
->>>>>>> 05a7d66c
 def create_ruleset_path(name, version=None):
     """Determine the path of a Ruleset with the given name at the specified version of the Standard.
 
