"""A module to provide a way of locating resources within the IATI library.

The `get_*_path[s](name)` functions provide information about where to locate particular types of resources with a provided name.

Warning:
    Many of the constants in this module should be deemed private to the IATI library.

    The location of SSOT content may change. It may also require network access to perform certain tasks.

Todo:
    Determine how to distribute SSOT content - with package, or separately (being downloaded at runtime).

"""
import os
import pkg_resources
<<<<<<< HEAD
import iati.version
=======
import iati.constants
import iati.utilities
>>>>>>> 71110b54


PACKAGE = __name__
"""The name of the resources package.

Used to locate resources when the package is distributed in certain ways that do not provide a standard filesystem.

"""

BASE_PATH = 'resources'
"""The relative location of the resources folder."""
BASE_PATH_STANDARD = os.path.join(BASE_PATH, 'standard')
"""The relative location of resources related to the IATI Standard."""
BASE_PATH_LIB_DATA = os.path.join(BASE_PATH, 'lib_data')
"""The relative location of resources not related to the IATI Standard."""
PATH_CODELISTS = 'codelists'
"""The location of the folder containing Codelists from the SSOT."""
PATH_SCHEMAS = 'schemas'
"""The location of the folder containing Schemas from the SSOT."""
PATH_RULESETS = 'rulesets'
"""The location of the folder containing Rulesets from the SSOT."""

FILE_CODELIST_EXTENSION = '.xml'
"""The expected extension of a file containing a Codelist."""
FILE_CODELIST_MAPPING = 'codelist-mapping.xml'
"""The name of a file containing definitions of how Codelist values map to data."""
FILE_DATA_EXTENSION = '.xml'
"""The expected extension of a file containing IATI data."""
FILE_RULESET_EXTENSION = '.json'
"""The expected extension of a file containing a Ruleset."""
FILE_SCHEMA_EXTENSION = '.xsd'
"""The expected extension of a file containing a Schema."""

FILE_RULESET_SCHEMA_NAME = 'ruleset_schema'
"""The name of a file containing the Ruleset schema."""
FILE_RULESET_STANDARD_NAME = 'standard_ruleset'
"""The name of a file containing the Standard Ruleset."""
FILE_SCHEMA_ACTIVITY_NAME = 'iati-activities-schema'
"""The name of a file containing an Activity Schema."""
FILE_SCHEMA_ORGANISATION_NAME = 'iati-organisations-schema'
"""The name of a file containing an Organisation Schema."""


def get_codelist_paths(version=iati.version.STANDARD_VERSION_ANY):
    """Find the paths for all Codelists at the specified version of the Standard.

    Args:
        version (str): The version of the Standard to return the Codelists for. Defaults to iati.version.STANDARD_VERSION_ANY.

    Raises:
        ValueError: When a specified version is not a valid version of the IATI Standard.

    Returns:
        list(str): A list of paths to all of the Codelists at the specified version of the Standard.

    Todo:
        Further exploration needs to be undertaken in how to handle pre-1.04 versions of the Standard.

        Add tests to show that versions 1.04 and above are being correctly handled, including errors.

        Provide an argument that allows the returned list to be restricted to only Embedded or only Non-Embedded Codelists.

    """
    folder_path = path_for_version(PATH_CODELISTS, version)
    files = pkg_resources.resource_listdir(PACKAGE, folder_path[len(resource_filesystem_path('')):])
    files_codelists_only = [file_name for file_name in files if file_name[-4:] == FILE_CODELIST_EXTENSION]
    paths = [create_codelist_path(file_name, version) for file_name in files_codelists_only]

    return paths


def get_codelist_mapping_paths(version=iati.version.STANDARD_VERSION_ANY):
    """Find the paths for all Codelist Mapping files at the specified version of the Standard.

    Args:
        version (str): The version of the Standard to return the Codelist Mapping file for. Defaults to iati.version.STANDARD_VERSION_ANY.

    Raises:
        ValueError: When a specified version is not a valid version of the IATI Standard.

    Returns:
        list(str): A list of paths to all of the Codelist Mapping files at the specified version of the Standard.

    Todo:
        Further exploration needs to be undertaken in how to handle pre-1.04 versions of the Standard.

        Add tests to show that versions 1.04 and above are being correctly handled, including errors.

    """
    paths = [create_codelist_mapping_path(version)]

    return paths


def get_ruleset_paths(version=iati.version.STANDARD_VERSION_ANY):
    """Find the paths for all Rulesets at the specified version of the Standard.

    Args:
        version (str): The version of the Standard to return the Rulesets for. Defaults to iati.version.STANDARD_VERSION_ANY.

    Raises:
        ValueError: When a specified version is not a valid version of the IATI Standard.

    Returns:
        list(str): A list of paths to all of the Rulesets at the specified version of the Standard.

    Todo:
        Further exploration needs to be undertaken in how to handle pre-1.04 versions of the Standard.

        Add tests to show that versions 1.04 and above are being correctly handled, including errors.

    """
    paths = [create_ruleset_path(FILE_RULESET_STANDARD_NAME, version)]

    return paths


def get_all_schema_paths(version=iati.version.STANDARD_VERSION_ANY):
    """Find the paths for all Schemas at the specified version of the Standard.

    Args:
        version (str): The version of the Standard to return the Schemas for. Defaults to iati.version.STANDARD_VERSION_ANY.

    Raises:
        ValueError: When a specified version is not a valid version of the IATI Standard.

    Returns:
        list(str): A list of paths to all of the Schemas at the specified version of the Standard.

    Todo:
        Add tests for version parameters that are invalid.

        Consider adding the IATI Codelist Schema.

    """
    return get_activity_schema_paths(version) + get_organisation_schema_paths(version)


def get_activity_schema_paths(version=iati.version.STANDARD_VERSION_ANY):
    """Find the paths for all Activity Schemas at the specified version of the Standard.

    Args:
        version (str): The version of the Standard to return the activity schemas for. Defaults to iati.version.STANDARD_VERSION_ANY.

    Raises:
        ValueError: When a specified version is not a valid version of the IATI Standard.

    Returns:
        list(str): A list of paths to all of the Activity Schemas at the specified version of the Standard.

    Todo:
        Add tests for version parameters that are invalid.

        Look to match against integers so there is a clear reason to return a list rather than a single Schema.

    """
    return [create_schema_path(FILE_SCHEMA_ACTIVITY_NAME, version)]


def get_organisation_schema_paths(version=iati.version.STANDARD_VERSION_ANY):  # pylint: disable=invalid-name
    """Find the paths for all Organisation Schemas at the specified version of the Standard.

    Args:
        version (str): The version of the Standard to return the Organisation schemas for. Defaults to iati.version.STANDARD_VERSION_ANY.

    Raises:
        ValueError: When a specified version is not a valid version of the IATI Standard.

    Returns:
        list(str): A list of paths to all of the Organisation Schemas at the specified version of the Standard.

    Todo:
        Add tests for version parameters that are invalid.

        Look to match against integers so there is a clear reason to return a list rather than a single Schema.


    """
    return [create_schema_path(FILE_SCHEMA_ORGANISATION_NAME, version)]


def create_codelist_path(codelist_name, version=iati.version.STANDARD_VERSION_ANY):
    """Determine the path of a Codelist with the given name at the specified version of the Standard.

    Args:
        codelist_name (str): The name of the codelist to locate. Should the name end in `.xml`, this shall be removed to determine the name.
        version (str): The version of the Standard to return the Codelists for. Defaults to iati.version.STANDARD_VERSION_ANY.

    Returns:
        str: The path to a file containing the specified Codelist.

    Raises:
        TypeError: When the codelist name is not a string.
        ValueError: When an invalid version is specified.

    Note:
        Does not check whether the specified Codelist actually exists.

    Warning:
        It needs to be determined how best to locate a user-defined Codelist that is available at a URL that needs fetching.

    """
    if not isinstance(codelist_name, str):
        raise TypeError('The name of a Codelist must be a string, not a {0}'.format(type(codelist_name)))

    if codelist_name[-4:] == FILE_CODELIST_EXTENSION:
        codelist_name = codelist_name[:-4]

    return path_for_version(os.path.join(PATH_CODELISTS, '{0}'.format(codelist_name) + FILE_CODELIST_EXTENSION), version)


def create_codelist_mapping_path(version=iati.version.STANDARD_VERSION_ANY):
    """Determine the path of the Codelist mapping file.

<<<<<<< HEAD
    version (str): The version of the Standard to return the data files for. Defaults to iati.version.STANDARD_VERSION_ANY.
=======
    version (str): The version of the Standard to return the data files for.
        Decimal: Return a path for the specified version of the Standard.
        Integer: Return a path for the latest Decimal version within the given integer.

    Raises:
        ValueError: If an invalid version is specified.
>>>>>>> 71110b54

    Returns:
        str: The path to a file containing the mapping file.

    """
    try:
        if int(version) in iati.constants.STANDARD_VERSIONS_MAJOR:
            version = max(iati.utilities.versions_for_integer(version))
    except ValueError:
        pass  # a non-major version has been specified
    except (OverflowError, TypeError):
        raise ValueError('The version must be a Decimal or Integer version of the IATI Standrd, not {0}'.format(version))

    return path_for_version(FILE_CODELIST_MAPPING, version)


def create_lib_data_path(name):
    """Determine the path of a general library data file with the given name.

    The data file is not part of the IATI Standard. It is also required in the library itself, not just for testing purposes.

    Args:
        name (str): The name of the data file to locate. The name must include the file extension.

    Returns:
        str: The path to the specified file.

    Note:
        Does not check whether the specified file actually exists.

    """
    return resource_filesystem_path(os.path.join(BASE_PATH_LIB_DATA, name))


def create_ruleset_path(name, version=iati.version.STANDARD_VERSION_ANY):
    """Determine the path of a Ruleset with the given name at the specified version of the Standard.

    Args:
        name (str): The name of the Ruleset to locate.
        version (str): The version of the Standard to return the Ruleset for. Defaults to iati.version.STANDARD_VERSION_ANY.

    Returns:
        str: The path to a file containing the specified ruleset.

    Note:
        Does not check whether the specified ruleset actually exists.

    Todo:
        Test this directly rather than just the indirect tests that exist at present.

    """
    return path_for_version(os.path.join(PATH_RULESETS, '{0}'.format(name) + FILE_RULESET_EXTENSION), version)


def create_schema_path(name, version=iati.version.STANDARD_VERSION_ANY):
    """Determine the path of a Schema with the given name at the specified version of the Standard.

    Args:
        name (str): The name of the Schema to locate.
        version (str): The version of the Standard to return the Schema for. Defaults to iati.version.STANDARD_VERSION_ANY.

    Returns:
        str: The path to a file containing the specified Schema.

    Note:
        Does not check whether the specified Schema actually exists.

    Warning:
        Further exploration needs to be undertaken in how to handle multiple versions of the Standard.

    Todo:
        Test this directly rather than just the indirect tests that exist at present.

    """
    return path_for_version(os.path.join(PATH_SCHEMAS, '{0}'.format(name) + FILE_SCHEMA_EXTENSION), version)


@iati.version.standardise_decimals
def folder_name_for_version(version=iati.version.STANDARD_VERSION_ANY):
    """Return the folder name for a given version of the Standard.

    Args:
        version (str): The version of the Standard to return the folder path for. Defaults to iati.version.STANDARD_VERSION_ANY.

    Returns:
        str: The folder name for the specified version of the Standard.

    Raises:
        ValueError: When a specified version is not a valid version of the IATI Standard.

    Todo:
        Extract magic string: 'version-independent'

    """
    if version == iati.version.STANDARD_VERSION_ANY:
        return 'version-independent'
    elif isinstance(version, str):
        try:
            if int(version) in iati.version.STANDARD_VERSIONS_MAJOR:
                return version
        except ValueError:
            pass

        version = iati.Version(version)

    try:
        if version in iati.version.STANDARD_VERSIONS:
            return str(version.integer) + '-0' + str(version.decimal)
        elif version.major in iati.version.STANDARD_VERSIONS_MAJOR:
            return str(version.major)
    except AttributeError:
        pass

    raise ValueError("Version {} is not a valid version of the IATI Standard.".format(version))


def folder_path_for_version(version=iati.version.STANDARD_VERSION_ANY):
    """Return the path for the folder containing SSOT data (schemas, codelists etc) at the specified version of the Standard.

    Args:
        version (str): The version of the Standard to return the folder path for. Defaults to iati.version.STANDARD_VERSION_ANY.

    Returns:
        str: The relative path to the folder for containing SSOT data the specified version of the Standard.

    """
    return os.path.join(BASE_PATH_STANDARD, folder_name_for_version(version))


def path_for_version(path, version=iati.version.STANDARD_VERSION_ANY):
    """Return the relative location of a specified path at the specified version of the Standard.

    Args:
        path (str): The path to the file that is to be read in.
        version (str): The version of the Standard to return the folder path for. Defaults to iati.version.STANDARD_VERSION_ANY.

    Returns:
        str: The relative path to a file at the specified version of the Standard.

    Note:
        Does not check whether anything exists at the specified path.

    Todo:
        Test this directly rather than just the indirect tests that exist at present.

    """
    return resource_filesystem_path(os.path.join(folder_path_for_version(version), path))


def resource_filesystem_path(path):
    """Find the file system path for a specified resource path.

    Args:
        path (str): The path of the file that is to be located.

    Returns:
        str: A reference to the specified file that works however the package is distributed.

    Note:
        Does not check to see that the specified file exists.

    Warning:
        When other functions in this module are reviewed, this will be too.

    """
    return pkg_resources.resource_filename(PACKAGE, path)<|MERGE_RESOLUTION|>--- conflicted
+++ resolved
@@ -13,12 +13,9 @@
 """
 import os
 import pkg_resources
-<<<<<<< HEAD
-import iati.version
-=======
 import iati.constants
 import iati.utilities
->>>>>>> 71110b54
+import iati.version
 
 
 PACKAGE = __name__
@@ -233,16 +230,12 @@
 def create_codelist_mapping_path(version=iati.version.STANDARD_VERSION_ANY):
     """Determine the path of the Codelist mapping file.
 
-<<<<<<< HEAD
     version (str): The version of the Standard to return the data files for. Defaults to iati.version.STANDARD_VERSION_ANY.
-=======
-    version (str): The version of the Standard to return the data files for.
         Decimal: Return a path for the specified version of the Standard.
         Integer: Return a path for the latest Decimal version within the given integer.
 
     Raises:
         ValueError: If an invalid version is specified.
->>>>>>> 71110b54
 
     Returns:
         str: The path to a file containing the mapping file.
