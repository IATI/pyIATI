--- conflicted
+++ resolved
@@ -8,13 +8,8 @@
     Implement more than Codelists.
 
 """
-<<<<<<< HEAD
-from collections import defaultdict
-=======
-
 from collections import defaultdict
 from copy import deepcopy
->>>>>>> c2760635
 import json
 import os
 import iati.core.codelists
