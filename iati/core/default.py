--- conflicted
+++ resolved
@@ -6,11 +6,6 @@
     Handle multiple versions of the Standard rather than limiting to the latest.
     Implement more than Codelists.
 """
-<<<<<<< HEAD
-from collections import defaultdict
-from copy import deepcopy
-=======
->>>>>>> 787c4a10
 import json
 import os
 from collections import defaultdict
