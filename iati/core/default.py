"""A module to provide a copy of all the default data within the IATI SSOT.

This includes Codelists, Schemas and Rulesets at various versions of the Standard.

Todo:
    Handle multiple versions of the Standard rather than limiting to the latest.
    Implement more than Codelists.
"""
import json
import os
from collections import defaultdict
from copy import deepcopy
import iati.core.codelists
import iati.core.constants
import iati.core.resources


def get_default_version_if_none(version):
    """Return the default version number if the input version is None. Otherwise returns the input version as is.

    Args:
        version (str / None): The version to test against.

    Raises:
        ValueError: When a specified version is not a valid version of the IATI Standard.

    Returns:
        str: The default version if the input version is None. Otherwise returns the input version.

    """
    if version is None:
        return iati.core.constants.STANDARD_VERSION_LATEST
    elif version not in iati.core.constants.STANDARD_VERSIONS:
        raise ValueError("Version {0} is not a valid version of the IATI Standard.".format(version))
    return version


_CODELISTS = defaultdict(dict)
"""A cache of loaded Codelists.

This removes the need to repeatedly load a Codelist from disk each time it is accessed.

The dictionary is structured as:

{
    "version_number_a": {
        "codelist_name_1": iati.core.Codelist(codelist_1),
        "codelist_name_2": iati.core.Codelist(codelist_2)
        [...]
    },
    "version_number_b": {
        [...]
    },
    [...]
}

Warning:
    Modifying values directly obtained from this cache can potentially cause unexpected behavior. As such, it is highly recommended to perform a `deepcopy()` on any accessed Codelist before it is modified in any way.

"""


def codelist(name, version=None):
    """Locate the default Codelist with the specified name for the specified version of the Standard.

    Args:
        name (str): The name of the Codelist to locate.
        version (str): The version of the Standard to return the Codelists for. Defaults to None. This means that the latest version of the Codelist is returned.

    Raises:
        ValueError: When a specified name is not a valid Codelist.
        ValueError: When a specified version is not a valid version of the IATI Standard.

    Returns:
        iati.core.Codelist: A Codelist with the specified name.

    Warning:
        A name may not be sufficient to act as a UID.

        Further exploration needs to be undertaken in how to handle multiple versions of the Standard.

    Todo:
        Better distinguish the types of ValueError.

        Better distinguish TypeErrors from KeyErrors - sometimes the latter is raised when the former should have been.

    """
    try:
        codelist_found = _codelists(version, True)[name]
        return deepcopy(codelist_found)
    except (KeyError, TypeError):
        msg = "There is no default Codelist in version {0} of the Standard with the name {1}.".format(version, name)
        iati.core.utilities.log_warning(msg)
        raise ValueError(msg)


def _codelists(version=None, use_cache=False):
    """Locate the default Codelists for the specified version of the Standard.

    Args:
        version (str): The version of the Standard to return the Codelists for. Defaults to None. This means that the latest version of the Codelist is returned.
        use_cache (bool): Whether the cache should be used rather than loading the Codelists from disk again. If used, a `deepcopy()` should be performed on any returned Codelist before it is modified.

    Raises:
        ValueError: When a specified version is not a valid version of the IATI Standard.

    Returns:
        dict: A dictionary containing all the Codelists at the specified version of the Standard. All Non-Embedded Codelists are included. Keys are Codelist names. Values are iati.core.Codelist() instances.

    Warning:
        Setting `use_cache` to `True` is dangerous since it does not return a deep copy of the Codelists. This means that modification of a returned Codelist will modify the Codelist everywhere.
        A `deepcopy()` should be performed on any returned value before it is modified.

    Note:
        This is a private function so as to prevent the (dangerous) `use_cache` parameter being part of the public API.

    """
    version = get_default_version_if_none(version)

    paths = iati.core.resources.get_all_codelist_paths(version)

    for path in paths:
        _, filename = os.path.split(path)
        name = filename[:-len(iati.core.resources.FILE_CODELIST_EXTENSION)]  # Get the name of the codelist, without the '.xml' file extension
        if (name not in _CODELISTS[version].keys()) or not use_cache:
            xml_str = iati.core.resources.load_as_string(path)
            codelist_found = iati.core.Codelist(name, xml=xml_str)
            _CODELISTS[version][name] = codelist_found

    return _CODELISTS[version]


def codelists(version=None):
    """Locate the default Codelists for the specified version of the Standard.

    Args:
    version (str): The version of the Standard to return the Codelists for. Defaults to None. This means that the latest version of the Codelist is returned.

    Returns:
    dict: A dictionary containing all the Codelists at the specified version of the Standard. All Non-Embedded Codelists are included. Keys are Codelist names. Values are iati.core.Codelist() instances.

    """
    return _codelists(version)


<<<<<<< HEAD
def ruleset(version=None):
    """Locate the default Ruleset for the specified version of the Standard.

    Args:
        version (str): The version of the Standard to return the Ruleset for. Defaults to None. This means that the latest version of the Ruleset is returned.

    Returns:
        iati.core.ruleset.Ruleset: The default Ruleset for the specified version of the Standard.

    Raises:
        ValueError: When a specified version is not a valid version of the IATI Standard.

    """
    path = iati.core.resources.get_ruleset_path(iati.core.resources.FILE_RULESET_STANDARD_NAME, version)
    ruleset_str = iati.core.resources.load_as_string(path)

    return iati.core.Ruleset(ruleset_str)


def ruleset_schema(version=None):
    """Return the specified Ruleset schema."""
    path = iati.core.resources.get_ruleset_path(iati.core.resources.FILE_RULESET_SCHEMA_NAME, version)
    schema_str = iati.core.resources.load_as_string(path)

    return json.loads(schema_str)


_SCHEMAS = defaultdict(lambda : defaultdict(dict))
=======
_SCHEMAS = defaultdict(lambda: defaultdict(dict))
>>>>>>> 14d188c2
"""A cache of loaded Schemas.

This removes the need to repeatedly load a Schema from disk each time it is accessed.

{
    "version_number_a": {
        "populated": {
            "iati-activities": iati.core.ActivitySchema
            "iati-organisations": iati.core.OrganisationSchema
        },
        "unpopulated": {
            "iati-activities": iati.core.ActivitySchema
            "iati-organisations": iati.core.OrganisationSchema
        },
    },
    "version_number_b": {
        [...]
    },
    [...]
}

Warning:
    Modifying values directly obtained from this cache can potentially cause unexpected behavior. As such, it is highly recommended to perform a `deepcopy()` on any accessed Schema before it is modified in any way.

"""


def _populate_schema(schema, version=None):
    """Populate a Schema with all its extras.

    The extras include Codelists and Rulesets.

    Args:
        schema (iati.core.Schema): The Schema to populate.
        version (str): The version of the Standard to return the Schema for. Defaults to None. This means that the latest version of the Standard is assumed.

    Returns:
        iati.core.Schema: The provided Schema, populated with additional information.

    Warning:
        Does not create a copy of the provided Schema, instead adding to it directly.

    Todo:
        Populate the Schema with Rulesets.

    """
    version = get_default_version_if_none(version)

    codelists_to_add = codelists(version)
    for codelist_to_add in codelists_to_add.values():
        schema.codelists.add(codelist_to_add)

    return schema


def _schema(path_func, schema_class, version=None, populate=True, use_cache=False):
    """Return the default Schema of the specified type for the specified version of the Standard.

    Args:
        path_func (func): A function to return the paths at which the relevant Schema can be found.
        schema_class (type): A class definition for the Schema of interest.
        version (str): The version of the Standard to return the Schema for. Defaults to None. This means that the latest version of the Schema is returned.
        populate (bool): Whether the Schema should be populated with auxilliary information such as Codelists and Rulesets.
        use_cache (bool): Whether the cache should be used rather than loading the Schema from disk again. If used, a `deepcopy()` should be performed on any returned Schema before it is modified.

    Raises:
        ValueError: When a specified version is not a valid version of the IATI Standard.

    Returns:
        iati.core.Schema: An instantiated IATI Schema for the specified version.

    """
    population_key = 'populated' if populate else 'unpopulated'

    version = get_default_version_if_none(version)

    schema_paths = path_func(version)

    if (schema_class.ROOT_ELEMENT_NAME not in _SCHEMAS[version][population_key].keys()) or not use_cache:
        schema = schema_class(schema_paths[0])
        if populate:
            schema = _populate_schema(schema, version)
        _SCHEMAS[version][population_key][schema_class.ROOT_ELEMENT_NAME] = schema

    return _SCHEMAS[version][population_key][schema_class.ROOT_ELEMENT_NAME]


def activity_schema(version=None, populate=True):
    """Return the default ActivitySchema objects for the specified version of the Standard.

    Args:
        version (str): The version of the Standard to return the Schema for. Defaults to None. This means that the latest version of the Schema is returned.
        populate (bool): Whether the Schema should be populated with auxilliary information such as Codelists and Rulesets.

    Raises:
        ValueError: When a specified version is not a valid version of the IATI Standard.

    Returns:
        iati.core.ActivitySchema: An instantiated IATI Schema for the specified version.

    """
    return _schema(iati.core.resources.get_all_activity_schema_paths, iati.core.ActivitySchema, version, populate)


def organisation_schema(version=None, populate=True):
    """Return the default OrganisationSchema objects for the specified version of the Standard.

    Args:
        version (str): The version of the Standard to return the Schema for. Defaults to None. This means that the latest version of the Schema is returned.
        populate (bool): Whether the Schema should be populated with auxilliary information such as Codelists and Rulesets.

    Raises:
        ValueError: When a specified version is not a valid version of the IATI Standard.

    Returns:
        iati.core.OrganisationSchema: An instantiated IATI Schema for the specified version.

    """
    return _schema(iati.core.resources.get_all_org_schema_paths, iati.core.OrganisationSchema, version, populate)<|MERGE_RESOLUTION|>--- conflicted
+++ resolved
@@ -143,7 +143,6 @@
     return _codelists(version)
 
 
-<<<<<<< HEAD
 def ruleset(version=None):
     """Locate the default Ruleset for the specified version of the Standard.
 
@@ -171,10 +170,7 @@
     return json.loads(schema_str)
 
 
-_SCHEMAS = defaultdict(lambda : defaultdict(dict))
-=======
 _SCHEMAS = defaultdict(lambda: defaultdict(dict))
->>>>>>> 14d188c2
 """A cache of loaded Schemas.
 
 This removes the need to repeatedly load a Schema from disk each time it is accessed.
