"""A module to provide a copy of all the default data within the IATI SSOT.

This includes Codelists, Schemas and Rulesets at various versions of the Standard.

Todo:
    Handle multiple versions of the Standard rather than limiting to the latest.
    Implement more than Codelists.
"""
import json
import os
from collections import defaultdict
from copy import deepcopy
import iati.core.codelists
import iati.core.constants
import iati.core.resources


def get_default_version_if_none(version):
    """Return the default version number if the input version is None. Otherwise returns the input version as is.

    Args:
        version (str / None): The version to test against.

    Raises:
        ValueError: When a specified version is not a valid version of the IATI Standard.

    Returns:
        str: The default version if the input version is None. Otherwise returns the input version.

    """
    if version is None:
        return iati.core.constants.STANDARD_VERSION_LATEST
    elif version not in iati.core.constants.STANDARD_VERSIONS:
        raise ValueError("Version {0} is not a valid version of the IATI Standard.".format(version))
    return version


_CODELISTS = defaultdict(dict)
"""A cache of loaded Codelists.

This removes the need to repeatedly load a Codelist from disk each time it is accessed.

The dictionary is structured as:

{
    "version_number_a": {
        "codelist_name_1": iati.core.Codelist(codelist_1),
        "codelist_name_2": iati.core.Codelist(codelist_2)
        [...]
    },
    "version_number_b": {
        [...]
    },
    [...]
}

Warning:
    Modifying values directly obtained from this cache can potentially cause unexpected behavior. As such, it is highly recommended to perform a `deepcopy()` on any accessed Codelist before it is modified in any way.

"""


def codelist(name, version=None):
    """Locate the default Codelist with the specified name for the specified version of the Standard.

    Args:
        name (str): The name of the Codelist to locate.
        version (str): The version of the Standard to return the Codelists for. Defaults to None. This means that the latest version of the Codelist is returned.

    Raises:
        ValueError: When a specified name is not a valid Codelist.
        ValueError: When a specified version is not a valid version of the IATI Standard.

    Returns:
        iati.core.Codelist: A Codelist with the specified name.

    Warning:
        A name may not be sufficient to act as a UID.

        Further exploration needs to be undertaken in how to handle multiple versions of the Standard.

    Todo:
        Better distinguish the types of ValueError.

        Better distinguish TypeErrors from KeyErrors - sometimes the latter is raised when the former should have been.

    """
    try:
        codelist_found = _codelists(version, True)[name]
        return deepcopy(codelist_found)
    except (KeyError, TypeError):
        msg = "There is no default Codelist in version {0} of the Standard with the name {1}.".format(version, name)
        iati.core.utilities.log_warning(msg)
        raise ValueError(msg)


def _codelists(version=None, use_cache=False):
    """Locate the default Codelists for the specified version of the Standard.

    Args:
        version (str): The version of the Standard to return the Codelists for. Defaults to None. This means that the latest version of the Codelist is returned.
        use_cache (bool): Whether the cache should be used rather than loading the Codelists from disk again. If used, a `deepcopy()` should be performed on any returned Codelist before it is modified.

    Raises:
        ValueError: When a specified version is not a valid version of the IATI Standard.

    Returns:
        dict: A dictionary containing all the Codelists at the specified version of the Standard. All Non-Embedded Codelists are included. Keys are Codelist names. Values are iati.core.Codelist() instances.

    Warning:
        Setting `use_cache` to `True` is dangerous since it does not return a deep copy of the Codelists. This means that modification of a returned Codelist will modify the Codelist everywhere.
        A `deepcopy()` should be performed on any returned value before it is modified.

    Note:
        This is a private function so as to prevent the (dangerous) `use_cache` parameter being part of the public API.

    """
    version = get_default_version_if_none(version)

    paths = iati.core.resources.get_all_codelist_paths(version)

    for path in paths:
        _, filename = os.path.split(path)
        name = filename[:-len(iati.core.resources.FILE_CODELIST_EXTENSION)]  # Get the name of the codelist, without the '.xml' file extension
        if (name not in _CODELISTS[version].keys()) or not use_cache:
            xml_str = iati.core.resources.load_as_string(path)
            codelist_found = iati.core.Codelist(name, xml=xml_str)
            _CODELISTS[version][name] = codelist_found

    return _CODELISTS[version]


def codelists(version=None):
    """Locate the default Codelists for the specified version of the Standard.

    Args:
    version (str): The version of the Standard to return the Codelists for. Defaults to None. This means that the latest version of the Codelist is returned.

    Returns:
    dict: A dictionary containing all the Codelists at the specified version of the Standard. All Non-Embedded Codelists are included. Keys are Codelist names. Values are iati.core.Codelist() instances.

    """
    return _codelists(version)


<<<<<<< HEAD
def codelist_mapping(version=None):
    """Define the mapping process which states where in a Dataset you should find values on a given Codelist.

    version (str): The version of the Standard to return the data files for. Defaults to None. This means that the mapping file is returned for the latest version of the Standard.

    Returns:
        dict of dict: A dictionary containing mapping information. Keys in the first dictionary are Codelist names. Keys in the second dictionary are `xpath` and `condition`. The condition is `None` if there is no condition.

    Todo:
        Test this.
        Stop filtering out filters for org files.

    """
    path = iati.core.resources.get_codelist_mapping_path()
    mapping_tree = iati.core.resources.load_as_tree(path)
    mappings = defaultdict(list)

    for mapping in mapping_tree.getroot().xpath('//mapping'):
        codelist_name = mapping.find('codelist').attrib['ref']
        codelist_location = mapping.find('path').text
        if 'organisation' in codelist_location:
            continue
        try:
            condition = mapping.find('condition').text
        except AttributeError:  # there is no condition
            condition = None

        mappings[codelist_name].append({
            'xpath': codelist_location,
            'condition': condition
        })

    return mappings


=======
>>>>>>> cda94d9e
def ruleset(version=None):
    """Locate the default Ruleset for the specified version of the Standard.

    Args:
        version (str): The version of the Standard to return the Ruleset for. Defaults to None. This means that the latest version of the Ruleset is returned.

    Returns:
        iati.core.ruleset.Ruleset: The default Ruleset for the specified version of the Standard.

    Raises:
        ValueError: When a specified version is not a valid version of the IATI Standard.

    """
    path = iati.core.resources.get_ruleset_path(iati.core.resources.FILE_RULESET_STANDARD_NAME, version)
    ruleset_str = iati.core.resources.load_as_string(path)

    return iati.core.Ruleset(ruleset_str)


def ruleset_schema(version=None):
    """Return the specified Ruleset schema."""
    path = iati.core.resources.get_ruleset_path(iati.core.resources.FILE_RULESET_SCHEMA_NAME, version)
    schema_str = iati.core.resources.load_as_string(path)

    return json.loads(schema_str)


_SCHEMAS = defaultdict(lambda: defaultdict(dict))
"""A cache of loaded Schemas.

This removes the need to repeatedly load a Schema from disk each time it is accessed.

{
    "version_number_a": {
        "populated": {
            "iati-activities": iati.core.ActivitySchema
            "iati-organisations": iati.core.OrganisationSchema
        },
        "unpopulated": {
            "iati-activities": iati.core.ActivitySchema
            "iati-organisations": iati.core.OrganisationSchema
        },
    },
    "version_number_b": {
        [...]
    },
    [...]
}

Warning:
    Modifying values directly obtained from this cache can potentially cause unexpected behavior. As such, it is highly recommended to perform a `deepcopy()` on any accessed Schema before it is modified in any way.

"""


def _populate_schema(schema, version=None):
    """Populate a Schema with all its extras.

    The extras include Codelists and Rulesets.

    Args:
        schema (iati.core.Schema): The Schema to populate.
        version (str): The version of the Standard to return the Schema for. Defaults to None. This means that the latest version of the Standard is assumed.

    Returns:
        iati.core.Schema: The provided Schema, populated with additional information.

    Warning:
        Does not create a copy of the provided Schema, instead adding to it directly.

    """
    version = get_default_version_if_none(version)

    codelists_to_add = codelists(version)
    for codelist_to_add in codelists_to_add.values():
        schema.codelists.add(codelist_to_add)

    schema.rulesets.add(ruleset(version))

    return schema


def _schema(path_func, schema_class, version=None, populate=True, use_cache=False):
    """Return the default Schema of the specified type for the specified version of the Standard.

    Args:
        path_func (func): A function to return the paths at which the relevant Schema can be found.
        schema_class (type): A class definition for the Schema of interest.
        version (str): The version of the Standard to return the Schema for. Defaults to None. This means that the latest version of the Schema is returned.
        populate (bool): Whether the Schema should be populated with auxilliary information such as Codelists and Rulesets.
        use_cache (bool): Whether the cache should be used rather than loading the Schema from disk again. If used, a `deepcopy()` should be performed on any returned Schema before it is modified.

    Raises:
        ValueError: When a specified version is not a valid version of the IATI Standard.

    Returns:
        iati.core.Schema: An instantiated IATI Schema for the specified version.

    """
    population_key = 'populated' if populate else 'unpopulated'

    version = get_default_version_if_none(version)

    schema_paths = path_func(version)

    if (schema_class.ROOT_ELEMENT_NAME not in _SCHEMAS[version][population_key].keys()) or not use_cache:
        schema = schema_class(schema_paths[0])
        if populate:
            schema = _populate_schema(schema, version)
        _SCHEMAS[version][population_key][schema_class.ROOT_ELEMENT_NAME] = schema

    return _SCHEMAS[version][population_key][schema_class.ROOT_ELEMENT_NAME]


def activity_schema(version=None, populate=True):
    """Return the default ActivitySchema objects for the specified version of the Standard.

    Args:
        version (str): The version of the Standard to return the Schema for. Defaults to None. This means that the latest version of the Schema is returned.
        populate (bool): Whether the Schema should be populated with auxilliary information such as Codelists and Rulesets.

    Raises:
        ValueError: When a specified version is not a valid version of the IATI Standard.

    Returns:
        iati.core.ActivitySchema: An instantiated IATI Schema for the specified version.

    """
    return _schema(iati.core.resources.get_all_activity_schema_paths, iati.core.ActivitySchema, version, populate)


def organisation_schema(version=None, populate=True):
    """Return the default OrganisationSchema objects for the specified version of the Standard.

    Args:
        version (str): The version of the Standard to return the Schema for. Defaults to None. This means that the latest version of the Schema is returned.
        populate (bool): Whether the Schema should be populated with auxilliary information such as Codelists and Rulesets.

    Raises:
        ValueError: When a specified version is not a valid version of the IATI Standard.

    Returns:
        iati.core.OrganisationSchema: An instantiated IATI Schema for the specified version.

    """
    return _schema(iati.core.resources.get_all_org_schema_paths, iati.core.OrganisationSchema, version, populate)<|MERGE_RESOLUTION|>--- conflicted
+++ resolved
@@ -143,7 +143,6 @@
     return _codelists(version)
 
 
-<<<<<<< HEAD
 def codelist_mapping(version=None):
     """Define the mapping process which states where in a Dataset you should find values on a given Codelist.
 
@@ -179,8 +178,6 @@
     return mappings
 
 
-=======
->>>>>>> cda94d9e
 def ruleset(version=None):
     """Locate the default Ruleset for the specified version of the Standard.
 
