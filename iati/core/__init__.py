"""A package containing core IATI functionality."""
<<<<<<< HEAD
from .codelists import Code, Codelist
from .data import Dataset
from .rulesets import Rule, Ruleset
from .schemas import ActivitySchema, OrganisationSchema, Schema
=======
from .codelists import Code, Codelist  # noqa: F401
from .data import Dataset  # noqa: F401
from .rulesets import Rule, Ruleset  # noqa: F401
from .schemas import ActivitySchema, OrganisationSchema  # noqa: F401
>>>>>>> 1eceb099
<|MERGE_RESOLUTION|>--- conflicted
+++ resolved
@@ -1,12 +1,5 @@
 """A package containing core IATI functionality."""
-<<<<<<< HEAD
-from .codelists import Code, Codelist
-from .data import Dataset
-from .rulesets import Rule, Ruleset
-from .schemas import ActivitySchema, OrganisationSchema, Schema
-=======
 from .codelists import Code, Codelist  # noqa: F401
 from .data import Dataset  # noqa: F401
 from .rulesets import Rule, Ruleset  # noqa: F401
-from .schemas import ActivitySchema, OrganisationSchema  # noqa: F401
->>>>>>> 1eceb099
+from .schemas import ActivitySchema, OrganisationSchema, Schema  # noqa: F401