"""A module containing a core representation of IATI Schemas."""
import iati.core.codelists
import iati.core.exceptions
import iati.core.resources
import iati.core.utilities


class Schema(object):
    """Represenation of a Schema as defined within the IATI SSOT.

    Attributes:
        name (str): The name of the Schema.
        codelists (set): The Codelists asspciated with this Schema. This is a read-only attribute.

    Warning:
        The private attribute allowing access to the base Schema Tree is likely to change in determining a good way of accessing the contained schema content.

    Todo:
<<<<<<< HEAD
        Determine a good API for accessing the XMLSchema that the iati.core.schemas.Schema represents.
=======
        Create a custom dictionary type that prevents overwriting values and only allows the correct types to be added.

        Determine how to distinguish and handle the different types of Schema - activity, organisation, codelist, other.
>>>>>>> b20ca231
    """

    def __init__(self, name=None):
        """Initialise a Schema.

        Args:
            name (str): The name of the schema being initialised.
                This name refers to a file contained within the core IATI resources folder.

        Raises:
            TypeError: The type of the provided name is incorrect.
            iati.core.exceptions.SchemaError: An error occurred during the creation of the Schema.

        Warning:
            The format of the constructor is likely to change. It needs to be less reliant on the name acting as a UID, and allow for other attributes to be provided at this point.

            The raised exceptions are likely to change upon review of IATI-specific exceptions.

            Need to define a good API for accessing public and private attributes. Requiring something along the lines of `schema.schema` is likely not ideal. An improved understanding of use cases will be required for this.

        Todo:
            Allow for generation of schemas outside the IATI SSOT.

            Better use the try-except pattern.

            Allow the base schema to be modified after initialisation.

            Create test instance where the SchemaError is raised.
        """
        self.name = name
        self._schema_base_tree = None
        self.codelists = set()

        if isinstance(name, str):
            path = iati.core.resources.path_schema(self.name)
            try:
                loaded_tree = iati.core.resources.load_as_tree(path)
            except (IOError, OSError):
                msg = "Failed to load tree at '{0}' when creating Schema.".format(path)
                iati.core.utilities.log_error(msg)
                raise iati.core.exceptions.SchemaError
            else:
                self._schema_base_tree = loaded_tree
        elif name is not None:
            msg = "The name of the Schema is an invalid type. Must be a string, though was a {0}.".format(type(name))
            iati.core.utilities.log_error(msg)
<<<<<<< HEAD
            raise TypeError(msg)
=======
            raise TypeError(msg)

    def validator(self):
        """A schema that can be used for validation.

        Takes the base schema and dynamically injects elements for content checking.

        Returns:
            etree.XMLSchema: A schema that can be used for validation.

        Warning:
            It is planned to change from Schema-based to Data-based Codelist validation. As such, it is highly likely that this function will be removed.

            Does not fully hide the lxml internal workings.

        Todo:
            Implement Codelist content checking.

            Implement Ruleset content checking.

            Add configuration parameters.

            Make the algorithm relating to mappings not-hideous.
        """
        # tree = copy.deepcopy(self._schema_base_tree)
        tree = self._schema_base_tree

        if len(self.codelists):
            mappings = iati.core.codelists.fetch_mappings()
            updated_xpaths = {}

            for xpath, (ref, _) in mappings.items():
                # the XPaths are for a data file rather than a Schema, so need formatting differently
                path_sections = xpath.split('/')
                try:
                    elements = path_sections[path_sections.index('iati-activity') + 1:-1]
                    # locate the relevant elements
                    xpath_sections = ['{http://www.w3.org/2001/XMLSchema}element[@name="' + el + '"]' for el in elements]
                    # locate the attribute on the final element
                    xpath_sections.append('{http://www.w3.org/2001/XMLSchema}attribute[@name="' + path_sections[-1:][0][1:] + '"]')

                    updated_xpaths[ref] = '//'.join(xpath_sections)
                except ValueError:
                    pass

            for codelist in self.codelists:
                if codelist.name in updated_xpaths:
                    thing_to_update = tree.getroot().find(updated_xpaths[codelist.name])
                    thing_to_update.attrib['type'] = codelist.name + '-type'
                tree.getroot().append(codelist.xsd_tree())

            try:
                updated_schema = iati.core.utilities.convert_tree_to_schema(tree)
                return updated_schema
            except etree.XMLSchemaParseError as err:
                iati.core.utilities.log_error(err)
        else:
            return iati.core.utilities.convert_tree_to_schema(tree)
>>>>>>> b20ca231
<|MERGE_RESOLUTION|>--- conflicted
+++ resolved
@@ -16,13 +16,9 @@
         The private attribute allowing access to the base Schema Tree is likely to change in determining a good way of accessing the contained schema content.
 
     Todo:
-<<<<<<< HEAD
         Determine a good API for accessing the XMLSchema that the iati.core.schemas.Schema represents.
-=======
-        Create a custom dictionary type that prevents overwriting values and only allows the correct types to be added.
 
         Determine how to distinguish and handle the different types of Schema - activity, organisation, codelist, other.
->>>>>>> b20ca231
     """
 
     def __init__(self, name=None):
@@ -69,65 +65,4 @@
         elif name is not None:
             msg = "The name of the Schema is an invalid type. Must be a string, though was a {0}.".format(type(name))
             iati.core.utilities.log_error(msg)
-<<<<<<< HEAD
-            raise TypeError(msg)
-=======
-            raise TypeError(msg)
-
-    def validator(self):
-        """A schema that can be used for validation.
-
-        Takes the base schema and dynamically injects elements for content checking.
-
-        Returns:
-            etree.XMLSchema: A schema that can be used for validation.
-
-        Warning:
-            It is planned to change from Schema-based to Data-based Codelist validation. As such, it is highly likely that this function will be removed.
-
-            Does not fully hide the lxml internal workings.
-
-        Todo:
-            Implement Codelist content checking.
-
-            Implement Ruleset content checking.
-
-            Add configuration parameters.
-
-            Make the algorithm relating to mappings not-hideous.
-        """
-        # tree = copy.deepcopy(self._schema_base_tree)
-        tree = self._schema_base_tree
-
-        if len(self.codelists):
-            mappings = iati.core.codelists.fetch_mappings()
-            updated_xpaths = {}
-
-            for xpath, (ref, _) in mappings.items():
-                # the XPaths are for a data file rather than a Schema, so need formatting differently
-                path_sections = xpath.split('/')
-                try:
-                    elements = path_sections[path_sections.index('iati-activity') + 1:-1]
-                    # locate the relevant elements
-                    xpath_sections = ['{http://www.w3.org/2001/XMLSchema}element[@name="' + el + '"]' for el in elements]
-                    # locate the attribute on the final element
-                    xpath_sections.append('{http://www.w3.org/2001/XMLSchema}attribute[@name="' + path_sections[-1:][0][1:] + '"]')
-
-                    updated_xpaths[ref] = '//'.join(xpath_sections)
-                except ValueError:
-                    pass
-
-            for codelist in self.codelists:
-                if codelist.name in updated_xpaths:
-                    thing_to_update = tree.getroot().find(updated_xpaths[codelist.name])
-                    thing_to_update.attrib['type'] = codelist.name + '-type'
-                tree.getroot().append(codelist.xsd_tree())
-
-            try:
-                updated_schema = iati.core.utilities.convert_tree_to_schema(tree)
-                return updated_schema
-            except etree.XMLSchemaParseError as err:
-                iati.core.utilities.log_error(err)
-        else:
-            return iati.core.utilities.convert_tree_to_schema(tree)
->>>>>>> b20ca231
+            raise TypeError(msg)