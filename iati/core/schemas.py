--- conflicted
+++ resolved
@@ -179,11 +179,7 @@
         return tree
 
     def validator(self):
-<<<<<<< HEAD
         """Return a schema that can be used for validation.
-=======
-        """A schema that can be used for validation.
->>>>>>> 4ff13a97
 
         Takes the base schema and converts it into an object that lxml can deal with.
 
@@ -199,10 +195,7 @@
         except etree.XMLSchemaParseError as err:
             iati.core.utilities.log_error(err)
             raise iati.core.exceptions.SchemaError('Problem parsing Schema')
-<<<<<<< HEAD
-
-=======
->>>>>>> 4ff13a97
+
 
 class ActivitySchema(Schema):
     """Representation of an IATI Activity Schema as defined within the IATI SSOT."""
