"""A module containing a core representation of IATI Rulesets.

Note:
    Rulesets are under-implemented since it is expected that their implementation will be similar to that of Codelists, which is currently unstable. Once Codelist stability has been increased, Rulesets may be fully-implemented.

Todo:
    Review for edge cases.
    Consider how we should handle lxml errors.

"""
from datetime import datetime
import json
import re
import sre_constants
import jsonschema
import lxml
import six
import iati.core.default
import iati.core.utilities


_VALID_RULE_TYPES = ["atleast_one", "dependent", "sum", "date_order", "no_more_than_one", "regex_matches", "regex_no_matches", "startswith", "unique"]


def constructor_for_rule_type(rule_type):
    """Locate the constructor for specific Rule types.

    Args:
        rule_type (str): The name of the type of Rule to identify the class for.

    Returns:
        type: A constructor for a class that inherits from Rule.

    Raises:
        KeyError: When a non-permitted `rule_type` is provided.

    """
    possible_rule_types = {
        'atleast_one': RuleAtLeastOne,
        'date_order': RuleDateOrder,
        'dependent': RuleDependent,
        'no_more_than_one': RuleNoMoreThanOne,
        'regex_matches': RuleRegexMatches,
        'regex_no_matches': RuleRegexNoMatches,
        'startswith': RuleStartsWith,
        'sum': RuleSum,
        'unique': RuleUnique
    }

    return possible_rule_types[rule_type]


class Ruleset(object):
    """Representation of a Ruleset as defined within the IATI SSOT.

    Warning:
        Rulesets have not yet been implemented. They will likely have a similar API to Codelists, although this is yet to be determined.

    """

    def __init__(self, ruleset_str):
        """Initialise a Ruleset.

        Args:
            ruleset_str (str): A string that represents a Ruleset.

        Raises:
            TypeError: When a `ruleset_str` is not a string.
            ValueError: When a `ruleset_str` does not validate against the Ruleset Schema or cannot be correctly decoded.

        """
        try:
            self.ruleset = json.loads(ruleset_str, object_pairs_hook=iati.core.utilities.dict_raise_on_duplicates)
        except TypeError:
            raise ValueError
        self.validate_ruleset()
        self.rules = set()
        self._set_rules()

    def validate_ruleset(self):
        """Validate a Ruleset against the Ruleset Schema.

        Raises:
            ValueError: When `ruleset_str` does not validate against the Ruleset Schema.

        """
        try:
            jsonschema.validate(self.ruleset, iati.core.default.ruleset_schema())
        except jsonschema.ValidationError:
            raise ValueError

    def _set_rules(self):
        """Set the Rules of the Ruleset.

        Extract each case of each Rule from the Ruleset and add to initialised `rules` set.

        """
        for context, rule in self.ruleset.items():
            for rule_type, cases in rule.items():
                for case in cases['cases']:
                    constructor = constructor_for_rule_type(rule_type)
                    new_rule = constructor(context, case)
                    self.rules.add(new_rule)


class Rule(object):
    """Representation of a Rule contained within a Ruleset.

    Acts as a base class for specific types of Rule that actually check the content of the data.

    Todo:
        Determine whether this should be an Abstract Base Class.

    """

    def __init__(self, context, case):
        """Initialise a Rule.

        Args:
            context (str): The base of the XPath that the Rule will act upon.
            case (dict): Specific configuration for this instance of the Rule.

        Raises:
            TypeError: When a parameter is of an incorrect type.
            ValueError: When a rule_type is not one of the permitted Rule types.

        """
        self.case = case
        self.context = self._validated_context(context)
        self._valid_rule_configuration(case)
        self._set_case_attributes(case)
        self._normalize_xpaths()

<<<<<<< HEAD
    def __str__(self):
        """A string stating what the Rule is checking."""
        return 'This is a Rule.'

    def _valid_context(self, context):
=======
    def _validated_context(self, context):
>>>>>>> 541a79c0
        """Check that a valid `context` is given for a Rule.

        Args:
            context (str): The XPath expression that selects XML elements that the Rule acts against.

        Returns:
            str: A valid XPath.

        Raises:
            TypeError: When an argument is given that is not a string.
            ValueError: When `context` is an empty string.

        """
        if isinstance(context, six.string_types):
            if context != '':
                return context
            raise ValueError
        raise TypeError

    def _normalize_xpath(self, path):
        """Normalize a single XPath by combining it with `context`.

        Args:
            path (str): An XPath.

        Raises:
            AttributeError: When the `context` isn't set.
            ValueError: When `path` is an empty string.

        Todo:
            Add some logging.
            Re-evaluate this.

        """
        if path == '':
            raise ValueError
        return '/'.join([self.context, path])

    def _normalize_condition(self):
        """Normalize `condition` xpaths."""
        try:
            self.normalized_paths.append(self._normalize_xpath(self.condition))
        except AttributeError:
            pass

    def _normalize_xpaths(self):
        """Normalize xpaths by combining them with `context`.

        Note:
            May be overridden in child class that does not use `paths`.

        """
        self.normalized_paths = [self._normalize_xpath(path) for path in self.paths]
        self._normalize_condition()

    def _valid_rule_configuration(self, case):
        """Check that a configuration being passed into a Rule is valid for the given type of Rule.

        Args:
            case (dict): A dictionary of values, generally parsed as a case from a Ruleset.

        Raises:
            AttributeError: When the Rule name is unset or does not have the required attributes.
            ValueError: When the case is not valid for the type of Rule.

        Note:
            The `name` attribute on the class must be set to a valid rule_type before this function is called.

        """
        try:
            jsonschema.validate(case, self._ruleset_schema_section())
        except jsonschema.ValidationError:
            raise ValueError

    def _set_case_attributes(self, case):
        """Make the required attributes within a case their own attributes in the class.

        Args:
            case (dict): The case to take values from.

        Todo:
            Set non-required properties such as a `condition`.

        """
        required_attributes = self._case_attributes(self._ruleset_schema_section())
        for attrib in required_attributes:
            setattr(self, attrib, case[attrib])

        optional_attributes = self._case_attributes(self._ruleset_schema_section(), False)
        for attrib in optional_attributes:
            try:
                setattr(self, attrib, case[attrib])
            except KeyError:
                pass

    def _case_attributes(self, partial_schema, required=True):
        """Determine the attributes that must be present given the Schema for the Rule type.

        Args:
            partial_schema (dict): The partial JSONSchema to extract attribute names from.
            required (bool): Specifies whether the attributes to be returned should be required or optional according to the Ruleset specification.

        Returns:
            list of str: The names of required or optional attributes.

        """
        if required:
            return [key for key in partial_schema['properties'].keys() if key != 'condition']
        return [key for key in partial_schema['properties'].keys() if key == 'condition']

    def _ruleset_schema_section(self):
        """Locate the section of the Ruleset Schema relevant for the Rule.

        In doing so, makes required properties required.

        Returns:
            dict: A dictionary of the relevant part of the Ruleset Schema, based on the Rule's name.

        Raises:
            AttributeError: When the Rule name is unset or does not have the required attributes.

        """
        ruleset_schema = iati.core.default.ruleset_schema()
        partial_schema = ruleset_schema['patternProperties']['.+']['properties'][self.name]['properties']['cases']['items']  # pylint: disable=E1101
        # make all attributes other than 'condition' in the partial schema required
        partial_schema['required'] = self._case_attributes(partial_schema)
        # ensure that the 'paths' array is not empty
        if 'paths' in partial_schema['properties'].keys():
            partial_schema['properties']['paths']['minItems'] = 1

        return partial_schema

    def _find_context_elements(self, dataset):
        """Find the specific elements in context for the Rule.

        Args:
            dataset (iati.core.Dataset): The Dataset to be chacked for validity against the Rule.

        Returns:
            list of elements: Results of XPath query.

        """
        return dataset.xml_tree.xpath(self.context)

    def _extract_text_from_element_or_attribute(self, xpath_results):
        """Return a list of strings regardless of whether XPath result is an attribute or an element.

        Args:
            xpath_results (list): Raw XPath query results.

        Returns:
            list of str: Text values from XPath query results.

        Note:
            `Element.text` will return `None` if it contains no text. This is bad. As such, this is converted to an empty string to prevent TypeErrors.

        """
        results = [result if isinstance(result, six.string_types) else result.text for result in xpath_results]
        return ['' if result is None else result for result in results]

    def _condition_met_for(self, context_element):
        """Check for condtions of a given case.

        Args:
            dataset (iati.core.Dataset): The Dataset to be checked for validity against a Rule.

        Returns:
            bool: Returns `False` when condition not met.
                  Returns `True` when condition is met.
            None: Returns `None` when condition met.

        Warning:
            Current implementation may be vulnerable to XPath injection vulnerabilities.

        Todo:
            Need to assess the possibility of risk and potential counter-measures/avoidance strategies if needed.
            Need to decide whether the implementation of this in Rules should `return None` or `continue`.
            Rename function to sound more truthy.

        """
        try:
            if context_element.xpath(self.condition):
                return True
        except AttributeError:
            return False

        return False


class RuleAtLeastOne(Rule):
    """Representation of a Rule that checks that there is at least one Element matching a given XPath."""

    def __init__(self, context, case):
        """Initialise an `atleast_one` rule."""
        self.name = 'atleast_one'

        super(RuleAtLeastOne, self).__init__(context, case)

    def __str__(self):
        """A string stating what RuleAtLeastOne is checking."""
        if len(self.paths) == 1:
            return '`{self.paths[0]}` must be present within each `{self.context}`.'.format(**locals())
        else:
            return 'At least one of `{0}` must be present within each `{self.context}`.'.format('` or `'.join(self.paths), **locals())

    def is_valid_for(self, dataset):
        """Check Dataset has at least one instance of a given case for an Element.

        Args:
            dataset (iati.core.Dataset): The Dataset to be checked for validity against the Rule.

        Returns:
            bool: Return `True` when the case is found in the Dataset.
                  Return `False` when the case is not found in the Dataset.
            None: When a condition is met to skip validation.

        Raises:
            AttributeError: When an argument is given that does not have the required attributes.

        """
        context_elements = self._find_context_elements(dataset)

        for context_element in context_elements:
            if self._condition_met_for(context_element):
                return None
            for path in self.paths:
                if context_element.xpath(path):
                    return True

        return False


class RuleDateOrder(Rule):
    """Representation of a Rule that checks that the date value of `more` is the most recent value in comparison to the date value of `less`."""

    def __init__(self, context, case):
        """Initialise a `date_order` rule."""
        self.name = 'date_order'
        self.special_case = 'NOW'  # Was a constant sort of

        super(RuleDateOrder, self).__init__(context, case)

    def __str__(self):
        """A string stating what RuleDateOrder is checking."""
        if self.less == self.special_case and self.more == self.special_case:
            unformatted_str = '`{self.less}` must be chronologically before `{self.more}`. Try working that one out.'
        elif self.less == self.special_case:
            unformatted_str = '`{self.more}` must be in the future within each `{self.context}`.'
        elif self.more == self.special_case:
            unformatted_str = '`{self.more}` must be in the past within each `{self.context}`.'
        else:
            unformatted_str = '`{self.less}` must be chronologically before `{self.more}` within each `{self.context}`.'

        return unformatted_str.format(**locals())

    def _normalize_xpaths(self):
        """Normalize xpaths by combining them with `context`."""
        self.normalized_paths = list()
        if self.less is not self.special_case:
            self.normalized_paths.append(self._normalize_xpath(self.less))

        if self.more is not self.special_case:
            self.normalized_paths.append(self._normalize_xpath(self.more))

        self._normalize_condition()

    def is_valid_for(self, dataset):
        """Assert that the date value of `less` is older than the date value of `more`.

        Args:
            dataset (iati.core.Dataset): The Dataset to be checked for validity against the Rule.

        Return:
            bool: Return `True` when `less` is chronologically before `more`.

        Raises:
            AttributeError: When an argument is given that does not have the required attributes.
            ValueError: When a date is given that is not in the correct xsd:date format.

        Note:
            `date` restricted to 10 characters in order to exclude possible timezone values.

        """
        def get_date(context, path):
            """Retrieve datetime object from an XPath string.

            Args:
                context (an XPath): For the context in which further XPath queries are then made.
                path: (an XPath): The ultimate XPath query to find the desired elements.

            Returns:
                datetime.datetime: A datetime object.

            Raises:
                ValueError:
                    When a non-permitted number of unique dates are given for a `less` or `more` value.
                    When datetime cannot convert a string of non-permitted characters.
                    When non-permitted trailing characters are found after the core date string characters.

            Note:
                Though technically permitted, any dates with a leading '-' character are almost certainly incorrect and are therefore treated as data errors.

            Todo:
                Consider breaking this function down further so it follows SRP.

            """
            if path == self.special_case:
                return datetime.today()

            results = context.xpath(path)
            dates = self._extract_text_from_element_or_attribute(results)
            if not dates[0]:
                return
            # Checks that anything after the YYYY-MM-DD string is a permitted timezone character
            pattern = re.compile(r'^([+-]([01][0-9]|2[0-3]):([0-5][0-9])|Z)?$')
            if (len(set(dates)) == 1) and pattern.match(dates[0][10:]):
                return datetime.strptime(dates[0][:10], '%Y-%m-%d')
            raise ValueError

        context_elements = self._find_context_elements(dataset)

        for context_element in context_elements:
            if self._condition_met_for(context_element):
                return None
            early_date = get_date(context_element, self.less)
            later_date = get_date(context_element, self.more)

            try:
                # python2 allows `bool`s to be compared to `None` without raising a TypeError, while python3 does not
                if early_date is None or later_date is None:
                    return None

                if early_date >= later_date:
                    return False
            except TypeError:
                # a TypeError is raised in python3 if either of the dates is None
                return None

        return True


class RuleDependent(Rule):
    """Representation of a Rule that checks that if one of the elements in a given `path` exists then all its dependent paths must also exist."""

    def __init__(self, context, case):
        """Initialise a `dependent` rule."""
        self.name = 'dependent'

        super(RuleDependent, self).__init__(context, case)

    def __str__(self):
        """A string stating what TestRuleDependent is checking."""
        if len(self.paths) == 1:
            return 'Within each `{self.context}`, either `{self.paths[0]}` exists or it does not. As such, this Rule is always True.'.format(**locals())
        else:
            return 'Within each `{self.context}`, either none of `{0}` must exist, or they must all exist.'.format('` or `'.join(self.paths), **locals())

    def is_valid_for(self, dataset):
        """Assert that either all given `paths` or none of the given `paths` exist in a Dataset.

        Args:
            dataset (iati.core.Dataset): The Dataset to be checked for validity against the Rule.

        Returns:
            bool: Return `True` when all dependent `paths` are found in the Dataset, if any exist.

        Raises:
            AttributeError: When an argument is given that does not have the required attributes.

        Todo:
            Determine if it's reasonable to assume the user should give a specific xpath format, or whether the context-path structure dictates automatic conversion to relative paths.

        """
        def add_query_result(result):
            """Add appropriate result to `found_in_dataset` whether attribute or element.

            Args:
                result (XPath element or attribute string): An XPath return value.

            Todo:
                Maybe refactor to return tag instead and extract to Rule base class.

            """
            try:
                if result.is_attribute:
                    found_in_dataset.add(result.getparent().tag)
            except AttributeError:
                found_in_dataset.add(result.tag)

        context_elements = self._find_context_elements(dataset)
        paths = set(self.paths)
        found_in_dataset = set()

        for context_element in context_elements:
            if self._condition_met_for(context_element):
                return None
            for path in paths:
                results = context_element.xpath(path)
                for result in results:
                    # result will be an empty list when no elements or attribute text is found
                    if result != list():
                        add_query_result(result)

        return not found_in_dataset or len(found_in_dataset) == len(paths)


class RuleNoMoreThanOne(Rule):
    """Representation of a Rule that checks that there is no more than one Element matching a given XPath."""

    def __init__(self, context, case):
        """Initialise a `no_more_than_one` rule."""
        self.name = 'no_more_than_one'

        super(RuleNoMoreThanOne, self).__init__(context, case)

    def __str__(self):
        """A string stating what RuleNoMoreThanOne is checking."""
        if len(self.paths) == 1:
            return '`{self.paths[0]}` must occur zero or one times within each `{self.context}`.'.format(**locals())
        else:
            return 'There must be no more than one element or attribute matched at `{0}` within each `{self.context}`.'.format('` or `'.join(self.paths), **locals())

    def is_valid_for(self, dataset):
        """Check dataset has no more than one instance of a given case for an Element.

        Args:
            dataset (iati.core.Dataset): The Dataset to be checked for validity against the Rule.

        Returns:
            bool: Return `True` when one or fewer cases are found in the Dataset.

        Raises:
            AttributeError: When an argument is given that does not have the required attributes.

        """
        context_elements = self._find_context_elements(dataset)
        paths = set(self.paths)
        compliant_paths = list()
        no_of_paths = 0

        for context_element in context_elements:
            if self._condition_met_for(context_element):
                return None
            no_of_paths += len(paths)
            for path in paths:
                results = context_element.xpath(path)
                if len(results) <= 1:
                    compliant_paths.append(path)

        return len(compliant_paths) == no_of_paths


class RuleRegexMatches(Rule):
    """Representation of a Rule that checks that the given `paths` must contain values that match the `regex` value."""

    def __init__(self, context, case):
        """Initialise a `regex_matches` Rule.

        Raises:
            ValueError: When the case does not contain valid regex.

        """
        self.name = 'regex_matches'

        super(RuleRegexMatches, self).__init__(context, case)

        try:
            re.compile(self.regex)
        except sre_constants.error:
            raise ValueError
        if self.regex == '':
            raise ValueError

    def __str__(self):
        """A string stating what RuleRegexMatches is checking."""
        if len(self.paths) == 1:
            return 'Each `{self.paths[0]}` within each `{self.context}` must match the regular expression `{self.regex}`.'.format(**locals())
        else:
            return 'Each instance of `{0}` within each `{self.context}` must match the regular expression `{self.regex}`.'.format('` and `'.join(self.paths), **locals())

    def is_valid_for(self, dataset):
        """Assert that the text of the given `paths` matches the `regex` value.

        Args:
            dataset (iati.core.Dataset): The Dataset to be checked for validity against the Rule.

        Returns:
            bool: Return `True` when the given `path` text matches the given regex case.

        Raises:
            AttributeError: When an argument is given that does not have the required attributes.

        """
        context_elements = self._find_context_elements(dataset)
        pattern = re.compile(self.regex)

        for context_element in context_elements:
            if self._condition_met_for(context_element):
                return None
            for path in self.paths:
                results = context_element.xpath(path)
                strings_to_check = self._extract_text_from_element_or_attribute(results)
                for string_to_check in strings_to_check:
                    if not pattern.search(string_to_check):
                        return False
                    continue

        return True


class RuleRegexNoMatches(Rule):
    """Representation of a Rule that checks that the given `paths` must not contain values that match the `regex` value."""

    def __init__(self, context, case):
        """Initialise a `regex_no_matches` Rule.

        Raises:
            ValueError: When the case does not contain valid regex.

        """
        self.name = 'regex_no_matches'

        super(RuleRegexNoMatches, self).__init__(context, case)

        try:
            re.compile(self.regex)
        except sre_constants.error:
            raise ValueError
        if self.regex == '':
            raise ValueError

    def __str__(self):
        """A string stating what RuleRegexNoMatches is checking."""
        if len(self.paths) == 1:
            return 'Each `{self.paths[0]}` within each `{self.context}` must not match the regular expression `{self.regex}`.'.format(**locals())
        else:
            return 'Each instance of `{0}` within each `{self.context}` must not match the regular expression `{self.regex}`.'.format('` and `'.join(self.paths), **locals())

    def is_valid_for(self, dataset):
        """Assert that no text of the given `paths` matches the `regex` value.

        Args:
            dataset (iati.core.Dataset): The Dataset to be checked for validity against the Rule.

        Returns:
            bool: Return `True` when the given `path` text does not match the given regex case.

        Raises:
            AttributeError: When an argument is given that does not have the required attributes.

        """
        context_elements = self._find_context_elements(dataset)
        pattern = re.compile(self.regex)

        for context_element in context_elements:
            if self._condition_met_for(context_element):
                return None
            for path in self.paths:
                results = context_element.xpath(path)
                strings_to_check = self._extract_text_from_element_or_attribute(results)
                for string_to_check in strings_to_check:
                    if pattern.search(string_to_check):
                        return False
                    continue

        return True


class RuleStartsWith(Rule):
    """Representation of a Rule that checks that the start of each `path` text value matches the `start` text value."""

    def __init__(self, context, case):
        """Initialise a `startswith` Rule."""
        self.name = 'startswith'

        super(RuleStartsWith, self).__init__(context, case)

    def __str__(self):
        """A string stating what RuleStartsWith is checking."""
        if len(self.paths) == 1:
            return 'Each `{self.paths[0]}` within each `{self.context}` must start with the value present at `{self.start}`.'.format(**locals())
        else:
            return 'Each instance of `{0}` within each `{self.context}` must start with the value present at `{self.start}`.'.format('` and `'.join(self.paths), **locals())

    def _normalize_xpaths(self):
        """Normalize xpaths by combining them with `context`."""
        super(RuleStartsWith, self)._normalize_xpaths()

        self.normalized_paths.append(self._normalize_xpath(self.start))

    def is_valid_for(self, dataset):
        """Assert that the prefixing text of all given `paths` starts with the text of `start`.

        Args:
            dataset (iati.core.Dataset): The Dataset to be checked for validity against the Rule.

        Returns:
            bool: Return `True` when the `path` text starts with the value of `start`.

        Raises:
            AttributeError: When an argument is given that does not have the required attributes.

        """
        context_elements = self._find_context_elements(dataset)

        for context_element in context_elements:
            if self._condition_met_for(context_element):
                return None
            for path in self.paths:
                results = context_element.xpath(path)
                strings_to_check = self._extract_text_from_element_or_attribute(results)
                for string_to_check in strings_to_check:
                    if not string_to_check.startswith(self.start):
                        return False

        return True


class RuleSum(Rule):
    """Representation of a Rule that checks that the values in given `path` attributes must sum to the given `sum` value."""

    def __init__(self, context, case):
        """Initialise a `sum` rule."""
        self.name = 'sum'

        super(RuleSum, self).__init__(context, case)

    def __str__(self):
        """A string stating what RuleSum is checking."""
        return 'Within each `{self.context}`, the sum of values matched at `{0}` must be `{self.sum}`.'.format('` and `'.join(self.paths), **locals())

    def is_valid_for(self, dataset):
        """Assert that the total of the values given in `paths` match the given `sum` value.

        Args:
            dataset (iati.core.Dataset): The Dataset to be checked for validity against the Rule.

        Returns:
            bool: Return `True` when the `path` values total to the `sum` value.

        Raises:
            AttributeError: When an argument is given that does not have the required attributes.

        """
        context_elements = self._find_context_elements(dataset)

        for context_element in context_elements:
            if self._condition_met_for(context_element):
                return None
            values_in_context = list()
            for path in set(self.paths):
                results = context_element.xpath(path)
                values_to_sum = self._extract_text_from_element_or_attribute(results)
                for value in values_to_sum:
                    values_in_context.append(float(value))
            if sum(values_in_context) != self.sum:
                return False

        return True


class RuleUnique(Rule):
    """Representation of a Rule that checks that the text of each given path must be unique."""

    def __init__(self, context, case):
        """Initialise a `unique` rule."""
        self.name = 'unique'

        super(RuleUnique, self).__init__(context, case)

    def __str__(self):
        """A string stating what RuleUnique is checking."""
        return 'Within each `{self.context}`, the text contained within each of the elements and attributes matched by `{0}` must be unique.'.format('` and `'.join(self.paths), **locals())

    def is_valid_for(self, dataset):
        """Assert that the given `paths` are not found in the dataset.xml_tree more than once.

        Args:
            dataset (iati.core.Dataset): The Dataset to be checked for validity against the Rule.

        Returns:
            bool: Return `True` when repeated text is found in the dataset for the given `paths`.

        Raises:
            AttributeError: When an argument is given that does not have the required attributes.

        Todo:
            Consider better methods for specifying which elements in the tree contain non-permitted duplication, such as bucket sort.

        """
        context_elements = self._find_context_elements(dataset)
        original = list()
        unique = set()

        for context_element in context_elements:
            if self._condition_met_for(context_element):
                return None
            for path in set(self.paths):
                results = context_element.xpath(path)
                strings_to_check = self._extract_text_from_element_or_attribute(results)
                for string_to_check in strings_to_check:
                    original.append(string_to_check)
                    unique.add(string_to_check)
            if len(original) != len(unique):
                return False
            original.clear()
            unique.clear()

        return True<|MERGE_RESOLUTION|>--- conflicted
+++ resolved
@@ -131,15 +131,11 @@
         self._set_case_attributes(case)
         self._normalize_xpaths()
 
-<<<<<<< HEAD
     def __str__(self):
         """A string stating what the Rule is checking."""
         return 'This is a Rule.'
 
-    def _valid_context(self, context):
-=======
     def _validated_context(self, context):
->>>>>>> 541a79c0
         """Check that a valid `context` is given for a Rule.
 
         Args:
