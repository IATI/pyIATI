--- conflicted
+++ resolved
@@ -43,11 +43,7 @@
         msg = "The `new_ns_name` parameter must be a non-empty string."
         iati.core.utilities.log_error(msg)
         raise ValueError(msg)
-<<<<<<< HEAD
-    if not isinstance(new_ns_uri, str) or len(new_ns_uri) == 0:
-=======
     if not isinstance(new_ns_uri, str) or not new_ns_uri:
->>>>>>> 1eceb099
         msg = "The `new_ns_uri` parameter must be a valid URI."
         iati.core.utilities.log_error(msg)
         raise ValueError(msg)
@@ -87,11 +83,7 @@
     Warning:
         Should raise exceptions when there are errors during execution.
 
-<<<<<<< HEAD
-        Needs to better distinguish between an `etree.XMLSchema` and an `iati.core.Schema`.
-=======
         Needs to better distinguish between an `etree.XMLSchema`, an `iati.core.Schema`, an `iati.core.ActivitySchema` and an `iati.core.OrganisationSchema`.
->>>>>>> 1eceb099
 
         Does not fully hide the lxml internal workings.
 
