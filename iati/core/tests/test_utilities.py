"""A module containing tests for the library implementation of accessing utilities."""
from lxml import etree
import pytest
import iati.core.resources
import iati.core.tests.utilities
import iati.core.utilities


class TestUtilities(object):
    """A container for tests relating to utilities"""

    @pytest.fixture
    def schema_base_tree(self):
        return iati.core.schemas.Schema(name=iati.core.tests.utilities.SCHEMA_NAME_VALID)._schema_base_tree

    def test_add_namespace_schema_new(self, schema_base_tree):
        """Check that an additional namespace can be added to a Schema.

        Todo:
            Deal with required changes to iati.core.constants.NSMAP.

            Add a similar test for Datasets.
        """
        initial_nsmap = schema_base_tree.getroot().nsmap
        ns_name = 'xi'
        ns_uri = 'http://www.w3.org/2001/XInclude'

        tree = iati.core.utilities.add_namespace(schema_base_tree, ns_name, ns_uri)
        new_nsmap = tree.getroot().nsmap

        assert len(new_nsmap) == len(initial_nsmap) + 1
        assert ns_name not in initial_nsmap
        assert ns_name in new_nsmap
        assert new_nsmap[ns_name] == ns_uri

    def test_add_namespace_schema_already_present(self, schema_base_tree):
        """Check that attempting to add a namespace that already exists changes nothing if the new URI is the same.

        Todo:
            Add a similar test for Datasets.
        """
        initial_nsmap = schema_base_tree.getroot().nsmap
        ns_name = 'xsd'
        ns_uri = 'http://www.w3.org/2001/XMLSchema'

        tree = iati.core.utilities.add_namespace(schema_base_tree, ns_name, ns_uri)
        new_nsmap = tree.getroot().nsmap

        assert len(new_nsmap) == len(initial_nsmap)
        assert ns_name in initial_nsmap
        assert ns_name in new_nsmap
        assert initial_nsmap[ns_name] == ns_uri
        assert new_nsmap[ns_name] == ns_uri

    def test_add_namespace_schema_already_present_diff_value(self, schema_base_tree):
        """Check that attempting to add a namespace that already exists to a Schema raises an error rather than leading to modification.

        Todo:
            Add a similar test for Datasets.
        """
        ns_name = 'xsd'
        ns_uri = 'http://www.w3.org/2001/XMLSchema-different'

        try:
            _ = iati.core.utilities.add_namespace(schema_base_tree, ns_name, ns_uri)
        except ValueError:
            assert True
        else:  # pragma: no cover
            assert False

    @pytest.mark.parametrize("not_a_tree", iati.core.tests.utilities.find_parameter_by_type([], False))
    def test_add_namespace_no_schema(self, not_a_tree):
        """Check that attempting to add a namespace to something that isn't a Schema raises an error."""
        ns_name = 'xsd'
        ns_uri = 'http://www.w3.org/2001/XMLSchema'

        try:
            _ = iati.core.utilities.add_namespace(not_a_tree, ns_name, ns_uri)
        except TypeError:
            assert True
        else:  # pragma: no cover
            assert False

    @pytest.mark.parametrize("ns_name", iati.core.tests.utilities.find_parameter_by_type(['str'], False))
    def test_add_namespace_nsname_non_str(self, ns_name):
        """Check that attempting to add a namespace with a name that is not a string acts correctly.

        Todo:
            Determine whether to attempt cast to string or raise an error.
        """
        pass

    @pytest.mark.parametrize("ns_name", [''])
    def test_add_namespace_nsname_invalid_str(self, ns_name, schema_base_tree):
        """Check that attempting to add a namespace with a name that is an invalid string raises an appropriate error.

        Todo:
            Add more tests - for syntax, see:
                https://www.w3.org/TR/REC-xml-names/#NT-NSAttName
        """
        ns_uri = 'http://www.w3.org/2001/XMLSchema'

        try:
            _ = iati.core.utilities.add_namespace(schema_base_tree, ns_name, ns_uri)
        except ValueError:
            assert True
        else:  # pragma: no cover
            assert False

    @pytest.mark.parametrize("ns_uri", iati.core.tests.utilities.find_parameter_by_type(['str'], False))
    def test_add_namespace_nsuri_non_str(self, ns_uri):
        """Check that attempting to add a namespace uri that is not a string acts correctly.

        Todo:
            Determine whether to attempt cast to string or raise an error.
        """
        pass

    @pytest.mark.parametrize("ns_uri", [''])
    def test_add_namespace_nsuri_invalid_str(self, ns_uri, schema_base_tree):
        """Check that attempting to add a namespace that is an invalid string raises an appropriate error.

        Note:
            While a valid URI, an empty string is not a valid namespace - https://www.w3.org/TR/REC-xml-names/#iri-use https://www.ietf.org/rfc/rfc2396.txt

        Todo:

        """
        ns_name = 'testname'

        try:
            _ = iati.core.utilities.add_namespace(schema_base_tree, ns_name, ns_uri)
        except ValueError:
            assert True
        else:  # pragma: no cover
            assert False

    def test_convert_tree_to_schema(self):
<<<<<<< HEAD
        """Check that an etree can be converted to a schema."""
        path = iati.core.resources.get_schema_path('iati-activities-schema')
=======
        """Check that an etree can be converted to a Schema."""
        path = iati.core.resources.path_schema('iati-activities-schema')
>>>>>>> c6560b3e

        tree = iati.core.resources.load_as_tree(path)
        if not tree:  # pragma: no cover
            assert False
        schema = iati.core.utilities.convert_tree_to_schema(tree)

        assert isinstance(schema, etree.XMLSchema)

    def test_convert_xml_to_tree(self):
        """Check that a valid XML string can be converted to an etree."""
        xml = '<parent><child /></parent>'

        tree = iati.core.utilities.convert_xml_to_tree(xml)

        assert isinstance(tree, etree._Element)  # pylint: disable=protected-access
        assert tree.tag == 'parent'
        assert len(tree.getchildren()) == 1
        assert tree.getchildren()[0].tag == 'child'
        assert len(tree.getchildren()[0].getchildren()) == 0

    def test_convert_xml_to_tree_invalid_str(self):
        """Check that an invalid string raises an error when an attempt is made to convert it to an etree."""
        not_xml = "this is not XML"

        try:
            _ = iati.core.utilities.convert_xml_to_tree(not_xml)
        except etree.XMLSyntaxError:
            assert True
        else:  # pragma: no cover
            assert False

    @pytest.mark.parametrize("not_xml", iati.core.tests.utilities.find_parameter_by_type(['str'], False))
    def test_convert_xml_to_tree_not_str(self, not_xml):
        """Check that an invalid string raises an error when an attempt is made to convert it to an etree.
        """
        try:
            _ = iati.core.utilities.convert_xml_to_tree(not_xml)
        except ValueError:
            assert True
        else:  # pragma: no cover
            assert False

    def test_log(self):
        """TODO: Implement testing for logging."""
        pass

    def test_log_error(self):
        """TODO: Implement testing for logging."""
        pass

    def test_log_exception(self):
        """TODO: Implement testing for logging."""
        pass

    def test_log_warning(self):
        """TODO: Implement testing for logging."""
        pass<|MERGE_RESOLUTION|>--- conflicted
+++ resolved
@@ -136,13 +136,8 @@
             assert False
 
     def test_convert_tree_to_schema(self):
-<<<<<<< HEAD
         """Check that an etree can be converted to a schema."""
         path = iati.core.resources.get_schema_path('iati-activities-schema')
-=======
-        """Check that an etree can be converted to a Schema."""
-        path = iati.core.resources.path_schema('iati-activities-schema')
->>>>>>> c6560b3e
 
         tree = iati.core.resources.load_as_tree(path)
         if not tree:  # pragma: no cover
