--- conflicted
+++ resolved
@@ -14,13 +14,8 @@
 
     @pytest.fixture
     def dataset_initialised(self):
-<<<<<<< HEAD
-        """An initialised dataset to work from in other tests."""
+        """Return an initialised dataset to work from in other tests."""
         return iati.core.data.Dataset(iati.core.tests.utilities.XML_STR_VALID_NOT_IATI)
-=======
-        """Return an initialised dataset to work from in other tests."""
-        return iati.core.data.Dataset(iati.core.tests.utilities.XML_STR_VALID)
->>>>>>> e321a6fb
 
     def test_dataset_no_params(self):
         """Test Dataset creation with no parameters."""
