--- conflicted
+++ resolved
@@ -18,10 +18,6 @@
 import decimal
 from lxml import etree
 import iati.core.constants
-<<<<<<< HEAD
-import iati.core.resources
-=======
->>>>>>> 14d188c2
 
 
 def load_as_dataset(file_path):
@@ -56,17 +52,6 @@
 # This will need updating once test data forcing XML format is fixed
 RULESET_FOR_TESTING = iati.core.Ruleset(iati.core.resources.load_as_string(iati.core.resources.get_ruleset_path('ruleset_for_tests')))
 """A working Ruleset based on the Standard Ruleset."""
-
-
-@pytest.fixture(params=[
-    ('2.02', 62),  # There are 38 embedded codelists at v2.02, plus 24 non-embedded codelists (which are valid for any version)
-    ('2.01', 61),  # There are 37 embedded codelists at v2.01, plus 24 non-embedded codelists (which are valid for any version)
-    ('1.05', 59),  # There are 35 embedded codelists at v1.05, plus 24 non-embedded codelists (which are valid for any version)
-    ('1.04', 59)  # There are 35 embedded codelists at v1.04, plus 24 non-embedded codelists (which are valid for any version)
-])
-def codelist_lengths_by_version(request):
-    output = collections.namedtuple('output', 'version expected_length')
-    return output(version=request.param[0], expected_length=request.param[1])
 
 
 SCHEMA_ACTIVITY_NAME_VALID = 'iati-activities-schema'
