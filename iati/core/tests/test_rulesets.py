--- conflicted
+++ resolved
@@ -2,12 +2,9 @@
 
 Todo:
     Remove references to `case`.
-<<<<<<< HEAD
-=======
     Check all tests are still necessary/relevant.
     Condense tests for individual Rules.
     Try to standardise Rule arrays for extraction.
->>>>>>> baeb9294
 
 """
 from copy import deepcopy
@@ -130,18 +127,6 @@
 
     def test_ruleset_is_valid_for_valid_dataset(self):
         """Check that a Dataset can be validated against the Standard Ruleset."""
-<<<<<<< HEAD
-        ruleset = iati.core.default.ruleset()
-        valid_dataset = iati.core.tests.utilities.DATASET_FOR_STANDARD_RULESET_VALID
-        assert ruleset.is_valid_for(valid_dataset)
-
-    # @pytest.mark.parametrize()
-    # def test_ruleset_is_invalid_for_invalid_dataset(self):
-    #     """Check that a Dataset can be invalidated against the Standard Ruleset."""
-    #     ruleset = iati.core.default.ruleset()
-    #     invalid_dataset = iati.core.tests.utilities.INVALID_STANDARD_RULESET_DATASET
-    #     assert not ruleset.is_valid_for(invalid_dataset)
-=======
         ruleset = iati.core.tests.utilities.RULESET_FOR_TESTING
         valid_dataset = iati.core.tests.utilities.load_as_dataset('valid_std_ruleset')
         assert ruleset.is_valid_for(valid_dataset)
@@ -156,7 +141,6 @@
         """Check that a Dataset can be invalidated against the Standard Ruleset."""
         ruleset = iati.core.tests.utilities.RULESET_FOR_TESTING
         assert not ruleset.is_valid_for(invalid_dataset)
->>>>>>> baeb9294
 
 
 class TestRule(object):
@@ -251,11 +235,7 @@
         'count(condition)>0',
         'condition'
     ])
-<<<<<<< HEAD
-    def condition_is_True_valid(self, validating_case, request):
-=======
     def condition_is_true_valid(self, validating_case, request):
->>>>>>> baeb9294
         """Return a case with optional condition that evaluates to `True` for a valid dataset."""
         condition_validating_case = deepcopy(validating_case)
         condition_validating_case['condition'] = request.param
@@ -265,11 +245,7 @@
         'count(condition)>0',
         'condition'
     ])
-<<<<<<< HEAD
-    def condition_is_True_invalid(self, invalidating_case, request):
-=======
     def condition_is_true_invalid(self, invalidating_case, request):
->>>>>>> baeb9294
         """Return a case with optional condition that evaluates to `True` for an invalid dataset."""
         condition_invalidating_case = deepcopy(invalidating_case)
         condition_invalidating_case['condition'] = request.param
@@ -279,11 +255,7 @@
         'count(condition)<1',
         'nocondition'
     ])
-<<<<<<< HEAD
-    def condition_is_False_valid(self, validating_case, request):
-=======
     def condition_is_false_valid(self, validating_case, request):
->>>>>>> baeb9294
         """Return a case with an optional condition that evaluates to False for a valid dataset."""
         condition_validating_case = deepcopy(validating_case)
         condition_validating_case['condition'] = request.param
@@ -315,16 +287,6 @@
         return iati.core.rulesets.constructor_for_rule_type(rule_type)
 
     @pytest.fixture
-<<<<<<< HEAD
-    def valid_condition_rule(self, rule_constructor, valid_single_context, condition_is_True_valid):
-        """Return a Rule with a `condition`."""
-        return rule_constructor(valid_single_context, condition_is_True_valid)
-
-    @pytest.fixture
-    def invalid_condition_rule(self, rule_constructor, valid_single_context, condition_is_True_invalid):
-        """Return a Rule with a `condition`."""
-        return rule_constructor(valid_single_context, condition_is_True_invalid)
-=======
     def valid_condition_rule(self, rule_constructor, valid_single_context, condition_is_true_valid):
         """Return a Rule with a `condition`."""
         return rule_constructor(valid_single_context, condition_is_true_valid)
@@ -333,7 +295,6 @@
     def invalid_condition_rule(self, rule_constructor, valid_single_context, condition_is_true_invalid):
         """Return a Rule with a `condition`."""
         return rule_constructor(valid_single_context, condition_is_true_invalid)
->>>>>>> baeb9294
 
     def test_rule_init_valid_parameter_types(self, rule_instantiating):
         """Check that Rule subclasses can be instantiated with valid parameter types."""
@@ -352,15 +313,9 @@
             # Ensure that the attribute exists - if not, an AttributeError will be raised
             getattr(rule_instantiating, attrib)
 
-<<<<<<< HEAD
-    def test_optional_rule_attributes_from_case(self, rule_constructor, valid_single_context, condition_is_True_valid):
-        """Check that a Rule subclass has optional case attributes set."""
-        rule = rule_constructor(valid_single_context, condition_is_True_valid)
-=======
     def test_optional_rule_attributes_from_case(self, rule_constructor, valid_single_context, condition_is_true_valid):
         """Check that a Rule subclass has optional case attributes set."""
         rule = rule_constructor(valid_single_context, condition_is_true_valid)
->>>>>>> baeb9294
         optional_attributes = rule._case_attributes(rule._ruleset_schema_section(), False)
         for attrib in optional_attributes:
             # Ensure that the attribute exists - if not, an AttributeError will be raised
@@ -401,11 +356,7 @@
     @pytest.mark.parametrize("junk_data", iati.core.tests.utilities.generate_test_types([], True))
     def test_is_valid_for_raises_error_on_non_permitted_argument(self, rule_instantiating, junk_data):
         """Check that a given Rule returns expected error when passed an argument that is not a Dataset."""
-<<<<<<< HEAD
-        with pytest.raises(AttributeError):
-=======
         with pytest.raises(TypeError):
->>>>>>> baeb9294
             rule_instantiating.is_valid_for(junk_data)
 
     def test_is_valid_for_raises_error_when_passed_an_etree(self, rule_instantiating):
@@ -415,11 +366,7 @@
             Use more generic Dataset.
 
         """
-<<<<<<< HEAD
-        with pytest.raises(AttributeError):
-=======
         with pytest.raises(TypeError):
->>>>>>> baeb9294
             rule_instantiating.is_valid_for(iati.core.resources.load_as_tree(iati.core.resources.get_test_data_path('valid_atleastone')))
 
     def test_multiple_valid_context_matches_is_valid_for(self, valid_multiple_context, valid_nest_case, rule_constructor, valid_dataset):
@@ -435,20 +382,12 @@
     def test_non_existent_context_is_valid_for(self, non_existent_context, valid_nest_case, rule_constructor, valid_dataset):
         """Check Rule returns expected result when checking multiple contexts."""
         rule = rule_constructor(non_existent_context, valid_nest_case)
-<<<<<<< HEAD
-        assert rule.is_valid_for(valid_dataset)
-=======
         assert rule.is_valid_for(valid_dataset) is None
->>>>>>> baeb9294
 
     def test_non_existent_context_is_invalid_for(self, non_existent_context, invalid_nest_case, rule_constructor, invalid_dataset):
         """Check Rule returns expected result when checking multiple contexts."""
         rule = rule_constructor(non_existent_context, invalid_nest_case)
-<<<<<<< HEAD
-        assert rule.is_valid_for(invalid_dataset)
-=======
         assert rule.is_valid_for(invalid_dataset) is None
->>>>>>> baeb9294
 
     def test_condition_case_is_True_for_valid_dataset(self, valid_condition_rule, valid_dataset):
         """Check that if a condition is `True`, the rule returns None which is considered equivalent to skipping."""
@@ -458,15 +397,9 @@
         """Check that if a condition is `True`, the rule returns None which is considered equivalent to skipping."""
         assert invalid_condition_rule.is_valid_for(invalid_dataset) is None
 
-<<<<<<< HEAD
-    def test_condition_case_is_False_for_valid_dataset(self, rule_constructor, valid_single_context, condition_is_False_valid, valid_dataset):
-        """Check that if a condition is `False`, the rule validates normally."""
-        rule = rule_constructor(valid_single_context, condition_is_False_valid)
-=======
     def test_condition_case_is_False_for_valid_dataset(self, rule_constructor, valid_single_context, condition_is_false_valid, valid_dataset):
         """Check that if a condition is `False`, the rule validates normally."""
         rule = rule_constructor(valid_single_context, condition_is_false_valid)
->>>>>>> baeb9294
         assert rule.is_valid_for(valid_dataset)
 
     def test_condition_case_is_False_for_invalid_dataset(self, invalid_condition_rule, invalid_dataset):
@@ -558,16 +491,6 @@
         return {'paths': ['element2', 'element10/@attribute']}
 
     @pytest.fixture
-<<<<<<< HEAD
-    def valid_dataset(self):
-        """Return valid dataset for this Rule."""
-        return iati.core.tests.utilities.DATASET_FOR_ATLEASTONE_RULE_VALID
-
-    @pytest.fixture
-    def invalid_dataset(self):
-        """Invalid dataset for this Rule."""
-        return iati.core.tests.utilities.DATASET_FOR_ATLEASTONE_RULE_INVALID
-=======
     def invalid_dataset(self):
         """Invalid dataset for this Rule."""
         return iati.core.tests.utilities.load_as_dataset('invalid_atleastone')
@@ -577,7 +500,6 @@
         """Return valid dataset for this Rule."""
         return iati.core.tests.utilities.load_as_dataset('valid_atleastone')
 
->>>>>>> baeb9294
 
     def test_rule_string_output_specific(self, rule_instantiating):
         """Check that the string format of the Rule contains some relevant information."""
@@ -710,20 +632,12 @@
     @pytest.fixture
     def invalid_dataset(self):
         """Invalid dataset for instatiating this Rule."""
-<<<<<<< HEAD
-        return iati.core.tests.utilities.DATASET_FOR_DATEORDER_RULE_INVALID
-=======
         return iati.core.tests.utilities.load_as_dataset('invalid_dateorder')
->>>>>>> baeb9294
 
     @pytest.fixture
     def valid_dataset(self):
         """Return valid dataset for this Rule."""
-<<<<<<< HEAD
-        return iati.core.tests.utilities.DATASET_FOR_DATEORDER_RULE_VALID
-=======
         return iati.core.tests.utilities.load_as_dataset('valid_dateorder')
->>>>>>> baeb9294
 
     @pytest.mark.parametrize("case", [
         {'less': 'element1', 'more': 'element2'},  # Euro-date format
@@ -759,11 +673,7 @@
         """Check that a dataset with dates in an incorrect format raise expected error."""
         rule = rule_constructor(valid_single_context, case)
         with pytest.raises(ValueError):
-<<<<<<< HEAD
-            rule.is_valid_for(iati.core.tests.utilities.DATASET_FOR_DATEORDER_RULE_INVALID_DATE_FORMAT)
-=======
             rule.is_valid_for(iati.core.tests.utilities.load_as_dataset('invalid_format_dateorder'))
->>>>>>> baeb9294
 
     @pytest.mark.parametrize("case", [
         {'less': 'element39', 'more': 'element40'},  # `less` date missing
@@ -856,20 +766,12 @@
     @pytest.fixture
     def invalid_dataset(self):
         """Invalid dataset for instatiating this Rule."""
-<<<<<<< HEAD
-        return iati.core.tests.utilities.DATASET_FOR_DEPENDENT_RULE_INVALID
-=======
         return iati.core.tests.utilities.load_as_dataset('invalid_dependent')
->>>>>>> baeb9294
 
     @pytest.fixture
     def valid_dataset(self):
         """Return valid dataset for this Rule."""
-<<<<<<< HEAD
-        return iati.core.tests.utilities.DATASET_FOR_DEPENDENT_RULE_VALID
-=======
         return iati.core.tests.utilities.load_as_dataset('valid_dependent')
->>>>>>> baeb9294
 
     def test_rule_string_output_specific(self, rule_instantiating):
         """Check that the string format of the Rule contains some relevant information."""
@@ -949,20 +851,12 @@
     @pytest.fixture
     def invalid_dataset(self):
         """Invalid dataset for this Rule."""
-<<<<<<< HEAD
-        return iati.core.tests.utilities.DATASET_FOR_NOMORETHANONE_RULE_INVALID
-=======
         return iati.core.tests.utilities.load_as_dataset('invalid_nomorethanone')
->>>>>>> baeb9294
 
     @pytest.fixture
     def valid_dataset(self):
         """Return valid dataset for this Rule."""
-<<<<<<< HEAD
-        return iati.core.tests.utilities.DATASET_FOR_NOMORETHANONE_RULE_VALID
-=======
         return iati.core.tests.utilities.load_as_dataset('valid_nomorethanone')
->>>>>>> baeb9294
 
     def test_rule_string_output_specific(self, rule_instantiating):
         """Check that the string format of the Rule contains some relevant information."""
@@ -979,13 +873,9 @@
         {'regex': r'\btest\b', 'paths': ['element6/@attribute', 'element7/@attribute']},
         {'regex': r'\btest\b', 'paths': ['element4', 'element4']},  # duplicate paths with regex
         {'regex': r'\btest\b', 'paths': ['element8/@attribute', 'element8/@attribute']},
-<<<<<<< HEAD
-        {'regex': r'\btest\b', 'paths': ['element11']}  # duplicate element
-=======
         {'regex': r'\btest\b', 'paths': ['element11']},  # duplicate element
         {'regex': r'\btest\b', 'paths': ['element12']},  # no such element exists
         {'regex': r'\btest\b', 'paths': ['element13/@attribute']}  # no such attribute exists
->>>>>>> baeb9294
     ]
 
     uninstantiating_cases = [
@@ -1054,20 +944,12 @@
     @pytest.fixture
     def invalid_dataset(self):
         """Invalid dataset for this Rule."""
-<<<<<<< HEAD
-        return iati.core.tests.utilities.DATASET_FOR_REGEXMATCHES_RULE_INVALID
-=======
         return iati.core.tests.utilities.load_as_dataset('invalid_regexmatches')
->>>>>>> baeb9294
 
     @pytest.fixture
     def valid_dataset(self):
         """Return valid dataset for this Rule."""
-<<<<<<< HEAD
-        return iati.core.tests.utilities.DATASET_FOR_REGEXMATCHES_RULE_VALID
-=======
         return iati.core.tests.utilities.load_as_dataset('valid_regexmatches')
->>>>>>> baeb9294
 
     def test_rule_string_output_specific(self, rule_instantiating):
         """Check that the string format of the Rule contains some relevant information."""
@@ -1084,13 +966,9 @@
         {'regex': r'\btest\b', 'paths': ['element6/@attribute', 'element7/@attribute']},
         {'regex': r'\btest\b', 'paths': ['element4', 'element4']},  # duplicate paths with regex
         {'regex': r'\btest\b', 'paths': ['element8/@attribute', 'element8/@attribute']},
-<<<<<<< HEAD
-        {'regex': r'\btest\b', 'paths': ['element11']}  # duplicate element
-=======
         {'regex': r'\btest\b', 'paths': ['element11']},  # duplicate element
         {'regex': r'\btest\b', 'paths': ['element12']},  # no such element exists
         {'regex': r'\btest\b', 'paths': ['element13/@attribute']}  # no such attribute exists
->>>>>>> baeb9294
     ]
 
     uninstantiating_cases = [
@@ -1159,29 +1037,18 @@
     @pytest.fixture
     def invalid_dataset(self):
         """Invalid dataset for this Rule."""
-<<<<<<< HEAD
-        return iati.core.tests.utilities.DATASET_FOR_REGEXNOMATCHES_RULE_INVALID
-=======
         return iati.core.tests.utilities.load_as_dataset('invalid_regexnomatches')
->>>>>>> baeb9294
 
     @pytest.fixture
     def valid_dataset(self):
         """Return valid dataset for this Rule."""
-<<<<<<< HEAD
-        return iati.core.tests.utilities.DATASET_FOR_REGEXNOMATCHES_RULE_VALID
-=======
         return iati.core.tests.utilities.load_as_dataset('valid_regexnomatches')
->>>>>>> baeb9294
 
     def test_rule_string_output_specific(self, rule_instantiating):
         """Check that the string format of the Rule contains some relevant information."""
         assert 'must not match the regular expression' in str(rule_instantiating)
 
-<<<<<<< HEAD
-=======
-
->>>>>>> baeb9294
+
 class TestRuleStartsWith(RuleSubclassTestBase):
     """A container for tests relating to RuleStartsWith."""
 
@@ -1192,13 +1059,9 @@
         {'start': 'prefix', 'paths': ['element6/@attribute', 'element7/@attribute']},
         {'start': 'prefix', 'paths': ['element4', 'element4']},  # duplicate paths with valid prefix string
         {'start': 'prefix', 'paths': ['element8/@attribute', 'element8/@attribute']},
-<<<<<<< HEAD
-        {'start': 'prefix', 'paths': ['element11']}  # duplicate element
-=======
         {'start': 'prefix', 'paths': ['element11']},  # duplicate element
         {'start': 'prefix', 'paths': ['element12']},  # no such element exists
         {'start': 'prefix', 'paths': ['element13/@attribute']}  # no such attribute exists
->>>>>>> baeb9294
     ]
 
     uninstantiating_cases = [
@@ -1266,27 +1129,17 @@
     @pytest.fixture
     def invalid_dataset(self):
         """Invalid dataset for this Rule."""
-<<<<<<< HEAD
-        return iati.core.tests.utilities.DATASET_FOR_STARTSWITH_RULE_INVALID
-=======
         return iati.core.tests.utilities.load_as_dataset('invalid_startswith')
->>>>>>> baeb9294
 
     @pytest.fixture
     def valid_dataset(self):
         """Return valid dataset for this Rule."""
-<<<<<<< HEAD
-        return iati.core.tests.utilities.DATASET_FOR_STARTSWITH_RULE_VALID
-=======
         return iati.core.tests.utilities.load_as_dataset('valid_startswith')
->>>>>>> baeb9294
 
     def test_rule_string_output_specific(self, rule_instantiating):
         """Check that the string format of the Rule contains some relevant information."""
         assert 'must start with' in str(rule_instantiating)
 
-<<<<<<< HEAD
-=======
     @pytest.mark.parametrize("test_case", [
         {'start': 'duplicateprefix', 'paths': ['element12']},  # `start` matches multiple elements with the same text value
         {'start': 'multiprefix', 'paths': ['element13']}  # `start` matches multiple elements with different text values
@@ -1304,7 +1157,6 @@
         with pytest.raises(ValueError):
             rule.is_valid_for(invalid_dataset)
 
->>>>>>> baeb9294
 
 class TestRuleSum(RuleSubclassTestBase):
     """A container for tests relating to RuleSum.
@@ -1422,34 +1274,23 @@
     @pytest.fixture
     def invalid_dataset(self):
         """Invalid dataset for this Rule."""
-<<<<<<< HEAD
-        return iati.core.tests.utilities.DATASET_FOR_SUM_RULE_INVALID
-=======
         return iati.core.tests.utilities.load_as_dataset('invalid_sum')
->>>>>>> baeb9294
 
     @pytest.fixture
     def valid_dataset(self):
         """Return valid dataset for this Rule."""
-<<<<<<< HEAD
-        return iati.core.tests.utilities.DATASET_FOR_SUM_RULE_VALID
-=======
         return iati.core.tests.utilities.load_as_dataset('valid_sum')
->>>>>>> baeb9294
 
     def test_rule_string_output_specific(self, rule_instantiating):
         """Check that the string format of the Rule contains some relevant information."""
         assert 'sum of values' in str(rule_instantiating)
 
-<<<<<<< HEAD
-=======
     def test_no_values_to_sum_skips(self, valid_single_context, rule_constructor, valid_dataset):
         """Check that the Rule is skipped if no values are found to compare to the value of `sum`."""
         no_values_case = {'paths': ['this_element_does_not_exist', 'neither_does_this_one'], 'sum': 100}
         rule = rule_constructor(valid_single_context, no_values_case)
         assert rule.is_valid_for(valid_dataset) is None
 
->>>>>>> baeb9294
 
 class TestRuleUnique(RuleSubclassTestBase):
     """A container for tests relating to RuleUnique."""
@@ -1461,13 +1302,9 @@
         {'paths': ['element6/@attribute', 'element7/@attribute']},
         {'paths': ['element4', 'element4']},  # duplicate paths
         {'paths': ['element8/@attribute', 'element8/@attribute']},
-<<<<<<< HEAD
-        {'paths': ['element13']}  # duplicate elements exist for path
-=======
         {'paths': ['element13']},  # duplicate elements exist for path
         {'paths': ['element14']},  # no such element exists
         {'paths': ['element15/@attribute']}  # no such attribute exists
->>>>>>> baeb9294
     ]
 
     uninstantiating_cases = [
@@ -1529,20 +1366,12 @@
     @pytest.fixture
     def invalid_dataset(self):
         """Invalid dataset for this Rule."""
-<<<<<<< HEAD
-        return iati.core.tests.utilities.DATASET_FOR_UNIQUE_RULE_INVALID
-=======
         return iati.core.tests.utilities.load_as_dataset('invalid_unique')
->>>>>>> baeb9294
 
     @pytest.fixture
     def valid_dataset(self):
         """Return valid dataset for this Rule."""
-<<<<<<< HEAD
-        return iati.core.tests.utilities.DATASET_FOR_UNIQUE_RULE_VALID
-=======
         return iati.core.tests.utilities.load_as_dataset('valid_unique')
->>>>>>> baeb9294
 
     def test_rule_string_output_specific(self, rule_instantiating):
         """Check that the string format of the Rule contains some relevant information."""
