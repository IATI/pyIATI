--- conflicted
+++ resolved
@@ -434,30 +434,18 @@
     @pytest.fixture
     def invalid_data_tree(self):
         """Invalid dataset etree for this Rule."""
-<<<<<<< HEAD
         return iati.core.tests.utilities.DATASET_TREE_FOR_SUM_RULE_INVALID
-=======
-        return None
->>>>>>> 67edf56f
-
-    @pytest.fixture
-    def valid_data_tree(self):
-        """Return valid dataset etree for this Rule."""
-<<<<<<< HEAD
+
+    @pytest.fixture
+    def valid_data_tree(self):
+        """Return valid dataset etree for this Rule."""
         return iati.core.tests.utilities.DATASET_TREE_FOR_SUM_RULE_VALID
-=======
-        return None
->>>>>>> 67edf56f
-
-    @pytest.fixture
-    def this_rule_only_ruleset(self):
-        """Ruleset contains only this Rule."""
-<<<<<<< HEAD
+
+    @pytest.fixture
+    def this_rule_only_ruleset(self):
+        """Ruleset contains only this Rule."""
         ruleset_str = iati.core.tests.utilities.SUM_RULESET_STR
         return iati.core.Ruleset(ruleset_str)
-=======
-        return None
->>>>>>> 67edf56f
 
 
 class TestRuleDateOrder(RuleSubclassTestBase):
