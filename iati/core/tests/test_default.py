"""A module containing tests for the library representation of default values."""
import pytest
import iati.core.codelists
import iati.core.default
import iati.core.schemas


class TestDefault(object):
    """A container for tests relating to Default data."""

    def test_default_codelist_valid(self):
        """Check that a named default Codelist may be located.

        Todo:
            Handle multiple versions.

            Check internal values beyond the codelists being the correct type.
        """
        name = 'Country'
        codelist = iati.core.default.codelist(name)

        assert isinstance(codelist, iati.core.Codelist)
        assert codelist.name == name
        for code in codelist.codes:
            assert isinstance(code, iati.core.Code)

    @pytest.mark.parametrize("name", iati.core.tests.utilities.find_parameter_by_type(['str'], False))
    def test_default_codelist_invalid(self, name):
        """Check that trying to find a default Codelist with an invalid name raises an error."""
        with pytest.raises(ValueError) as excinfo:
            iati.core.default.codelist(name)

        assert 'There is no default Codelist in version' in str(excinfo.value)

    def test_default_codelists(self):
        """Check that the default Codelists are correct.

        Todo:
            Handle multiple versions.

            Check internal values beyond the codelists being the correct type.
        """
        codelists = iati.core.default.codelists()

        assert isinstance(codelists, dict)
        assert len(codelists) == 62
        for _, codelist in codelists.items():
            assert isinstance(codelist, iati.core.Codelist)

<<<<<<< HEAD
    def test_codelist_mapping_condition(self):
        """Check that the Codelist mapping file is being read correctly.

        Todo:
            Split into multiple tests.
        """
        mapping = iati.core.default.codelist_mapping()

        assert mapping['Sector'][0]['condition'] == "@vocabulary = '1' or not(@vocabulary)"
        assert mapping['Version'][0]['condition'] is None

    def test_codelist_mapping_xpath(self):
        """Check that the Codelist mapping file is being read correctly.

        Todo:
            Split into multiple tests.
        """
        mapping = iati.core.default.codelist_mapping()

        assert mapping['Version'][0]['xpath'] == '//iati-activities/@version'
        assert len(mapping['InvalidCodelistName']) == 0
=======
    def test_default_ruleset(self):
        """Check that the default Ruleset is correct.

        Todo:
            Handle multiple versions.

            Check internal values beyond the ruleset being the correct type.
        """
        ruleset = iati.core.default.ruleset()

        # assert isinstance(ruleset, bytes)
        # assert len(ruleset) > 2700
        # assert len(ruleset) < 3500
        # assert isinstance(ruleset, iati.core.rulesets.Ruleset)
>>>>>>> 9d5b8766

    def test_default_schemas(self):
        """Check that the default Schemas are correct.

        Todo:
            Check internal values beyond the schemas being the correct type.

            Check for the correct number of Schemas.
        """
        schemas = iati.core.default.schemas()

        assert isinstance(schemas, dict)
        assert len(schemas) == 1
        for _, schema in schemas.items():
            assert isinstance(schema, iati.core.Schema)<|MERGE_RESOLUTION|>--- conflicted
+++ resolved
@@ -47,7 +47,6 @@
         for _, codelist in codelists.items():
             assert isinstance(codelist, iati.core.Codelist)
 
-<<<<<<< HEAD
     def test_codelist_mapping_condition(self):
         """Check that the Codelist mapping file is being read correctly.
 
@@ -69,7 +68,7 @@
 
         assert mapping['Version'][0]['xpath'] == '//iati-activities/@version'
         assert len(mapping['InvalidCodelistName']) == 0
-=======
+
     def test_default_ruleset(self):
         """Check that the default Ruleset is correct.
 
@@ -79,12 +78,6 @@
             Check internal values beyond the ruleset being the correct type.
         """
         ruleset = iati.core.default.ruleset()
-
-        # assert isinstance(ruleset, bytes)
-        # assert len(ruleset) > 2700
-        # assert len(ruleset) < 3500
-        # assert isinstance(ruleset, iati.core.rulesets.Ruleset)
->>>>>>> 9d5b8766
 
     def test_default_schemas(self):
         """Check that the default Schemas are correct.
