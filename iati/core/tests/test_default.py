"""A module containing tests for the library representation of default values."""
import pytest
import iati.core.codelists
import iati.core.constants
import iati.core.default
import iati.core.schemas
import iati.core.tests.utilities

class TestDefault(object):
    """A container for tests relating to Default data."""

    @pytest.mark.parametrize("invalid_version", iati.core.tests.utilities.generate_test_types(['none'], True))
    @pytest.mark.parametrize("func_to_check", [
        iati.core.default.get_default_version_if_none,
        iati.core.default.codelists,
        iati.core.default.activity_schema,
        iati.core.default.organisation_schema
    ])
    def test_invalid_version(self, invalid_version, func_to_check):
        """Check that an invalid version causes an error when obtaining default data."""
        with pytest.raises(ValueError):
            func_to_check(invalid_version)


class TestDefaultCodelist(object):
    """A container for tests relating to default Codelists."""

    @pytest.fixture
    def codelist_name(self):
        """Return the name of a valid Codelist."""
        return 'Country'

    @pytest.mark.parametrize("invalid_version", iati.core.tests.utilities.generate_test_types(['none'], True))
    def test_invalid_version_single_codelist(self, invalid_version, codelist_name):
        """Check that an invalid version causes an error when obtaining a single default Codelist.

        Note:
            This is a separate test since the function takes a parameter other than the `version`.

        """
        with pytest.raises(ValueError):
            iati.core.default.codelist(codelist_name, invalid_version)

    def test_default_codelist_valid_at_all_versions(self, codelist_name, standard_version_optional):
        """Check that a named default Codelist may be located.

        Todo:
            Check internal values beyond the codelists being the correct type.
        """
        codelist = iati.core.default.codelist(codelist_name, *standard_version_optional)

        assert isinstance(codelist, iati.core.Codelist)
        assert codelist.name == codelist_name
        for code in codelist.codes:
            assert isinstance(code, iati.core.Code)

    @pytest.mark.parametrize("version, codelist_name, expected_type", [
        ('1.04', 'AidTypeFlag', iati.core.Codelist),
        ('1.05', 'AidTypeFlag', iati.core.Codelist),
        ('2.01', 'AidTypeFlag', ValueError),
        ('2.02', 'AidTypeFlag', ValueError),
        ('1.04', 'BudgetStatus', ValueError),
        ('1.05', 'BudgetStatus', ValueError),
        ('2.01', 'BudgetStatus', ValueError),
        ('2.02', 'BudgetStatus', iati.core.Codelist)
    ])
    def test_default_codelist_valid_only_at_some_versions(self, codelist_name, version, expected_type):
        """Check that a codelist that is valid at some version/s is not valid in other versions.

        Example:
            AidTypeFlag was an embedded codelist in v1.04 and v1.05, but is not valid at any version after this.
            For example, BudgetStatus was added as an embedded codelist in v2.02, so is not valid prior to this.
        """
        try:  # Note pytest.raises() is not used here in order to keep this test flexible for parameterization.
            result = iati.core.default.codelist(codelist_name, version)
        except ValueError as excinfo:
            result = excinfo

        assert isinstance(result, expected_type)

    @pytest.mark.parametrize("name", iati.core.tests.utilities.generate_test_types(['str'], True))
    def test_default_codelist_invalid_at_all_versions(self, name, standard_version_optional):
        """Check that trying to find a default Codelist with an invalid name raises an error."""
        with pytest.raises(ValueError) as excinfo:
            iati.core.default.codelist(name, *standard_version_optional)

        assert 'There is no default Codelist in version' in str(excinfo.value)

    def test_default_codelists_type(self, standard_version_optional):
        """Check that the default Codelists are of the correct type.

        Todo:
            Check internal values beyond the codelists being the correct type.
        """
        codelists = iati.core.default.codelists(*standard_version_optional)

        assert isinstance(codelists, dict)
<<<<<<< HEAD
        assert len(codelists) == 62
        for codelist in codelists.values():
            assert isinstance(codelist, iati.core.Codelist)

    def test_codelist_mapping_condition(self):
        """Check that the Codelist mapping file is being read correctly.

        Todo:
            Split into multiple tests.
        """
        mapping = iati.core.default.codelist_mapping()

        assert mapping['Sector'][0]['condition'] == "@vocabulary = '1' or not(@vocabulary)"
        assert mapping['Version'][0]['condition'] is None

    def test_codelist_mapping_xpath(self):
        """Check that the Codelist mapping file is being read correctly.

        Todo:
            Split into multiple tests.
        """
        mapping = iati.core.default.codelist_mapping()

        assert mapping['Version'][0]['xpath'] == '//iati-activities/@version'
        assert len(mapping['InvalidCodelistName']) == 0
=======
        for _, codelist in codelists.items():
            assert isinstance(codelist, iati.core.Codelist)

    def test_default_codelists_length(self, codelist_lengths_by_version):
        """Check that the default Codelists for each version contain the expected number of Codelists."""
        codelists = iati.core.default.codelists(codelist_lengths_by_version.version)

        assert len(codelists) == codelist_lengths_by_version.expected_length


class TestDefaultRulesets(object):
    """A container for tests relating to default Rulesets."""
>>>>>>> 787c4a10

    def test_default_ruleset(self):
        """Check that the default Ruleset is correct.

        Todo:
            Handle multiple versions.

            Check internal values beyond the Ruleset being the correct type.
        """
        ruleset = iati.core.default.ruleset()

        assert isinstance(ruleset, iati.core.Ruleset)


class TestDefaultSchemas(object):
    """A container for tests relating to default Schemas."""

    def test_default_activity_schemas(self, standard_version_optional):
        """Check that the default ActivitySchemas are correct.

        Todo:
            Check internal values beyond the schemas being the correct type.
        """
        schema = iati.core.default.activity_schema(*standard_version_optional)

<<<<<<< HEAD
        assert isinstance(schemas, dict)
        assert len(schemas) == 1
        for schema in schemas.values():
            assert isinstance(schema, iati.core.ActivitySchema)
=======
        assert isinstance(schema, iati.core.ActivitySchema)
>>>>>>> 787c4a10

    def test_default_organisation_schemas(self, standard_version_optional):
        """Check that the default ActivitySchemas are correct.

        Todo:
            Check internal values beyond the schemas being the correct type.
        """
        schema = iati.core.default.organisation_schema(*standard_version_optional)

<<<<<<< HEAD
        assert isinstance(schemas, dict)
        assert len(schemas) == 1
        for schema in schemas.values():
            assert isinstance(schema, iati.core.OrganisationSchema)
=======
        assert isinstance(schema, iati.core.OrganisationSchema)
>>>>>>> 787c4a10

    @pytest.mark.parametrize("population_status", [[], [True]])
    @pytest.mark.parametrize("schema_func", [
        iati.core.default.activity_schema,
        iati.core.default.organisation_schema
    ])
    def test_default_schemas_populated(self, population_status, schema_func, codelist_lengths_by_version):
        """Check that the default Codelists for each version contain the expected number of Codelists."""
        schema = schema_func(codelist_lengths_by_version.version, *population_status)

        assert len(schema.codelists) == codelist_lengths_by_version.expected_length

    @pytest.mark.parametrize("schema_func", [
        iati.core.default.activity_schema,
        iati.core.default.organisation_schema
    ])
    def test_default_schemas_unpopulated(self, schema_func, standard_version_mandatory):
        """Check that the default Codelists for each version contain the expected number of Codelists."""
        schema = schema_func(standard_version_mandatory[0], False)

        assert schema.codelists == set()


class TestDefaultModifications(object):
    """A container for tests relating to the ability to modify defaults."""

    @pytest.fixture
    def codelist_name(self):
        """Return the name of a Codelist that exists at all versions of the Standard."""
        return 'Country'

    @pytest.fixture
    def codelist(self, codelist_name):
        """Return a default Codelist that is part of the IATI Standard."""
        return iati.core.default.codelist(codelist_name)

    @pytest.fixture
    def codelist_non_default(self):
        """Return a Codelist that is not part of the IATI Standard."""
        return iati.core.Codelist('custom codelist')

    @pytest.fixture
    def new_code(self):
        """Return a Code object that has not been added to a Codelist."""
        return iati.core.Code('new code value', 'new code name')

    def test_default_codelist_modification(self, codelist_name, new_code, standard_version_optional):
        """Check that a default Codelist cannot be modified by adding Codes to returned lists."""
        default_codelist = iati.core.default.codelist(codelist_name, *standard_version_optional)
        base_default_codelist_length = len(default_codelist.codes)

        default_codelist.codes.add(new_code)
        unmodified_codelist = iati.core.default.codelist(codelist_name, *standard_version_optional)

        assert len(default_codelist.codes) == base_default_codelist_length + 1
        assert len(unmodified_codelist.codes) == base_default_codelist_length

    def test_default_codelists_modification(self, codelist_name, new_code, standard_version_optional):
        """Check that default Codelists cannot be modified by adding Codes to returned lists with default parameters."""
        default_codelists = iati.core.default.codelists(*standard_version_optional)
        codelist_of_interest = default_codelists[codelist_name]
        base_default_codelist_length = len(codelist_of_interest.codes)

        codelist_of_interest.codes.add(new_code)
        unmodified_codelists = iati.core.default.codelists(*standard_version_optional)
        unmodified_codelist_of_interest = unmodified_codelists[codelist_name]

        assert len(codelist_of_interest.codes) == base_default_codelist_length + 1
        assert len(unmodified_codelist_of_interest.codes) == base_default_codelist_length

    @pytest.mark.parametrize("default_call", [
        iati.core.default.activity_schema,
        iati.core.default.organisation_schema
    ])
    def test_default_x_schema_modification_unpopulated(self, default_call, codelist, standard_version_mandatory):
        """Check that unpopulated default Schemas cannot be modified.

        Note:
            Implementation is by attempting to add a Codelist to the Schema.

        """
        default_schema = default_call(standard_version_mandatory[0], False)
        base_codelist_count = len(default_schema.codelists)

        default_schema.codelists.add(codelist)
        unmodified_schema = default_call(standard_version_mandatory[0], False)

        assert len(default_schema.codelists) == base_codelist_count + 1
        assert len(unmodified_schema.codelists) == base_codelist_count

    @pytest.mark.parametrize("default_call", [
        iati.core.default.activity_schema,
        iati.core.default.organisation_schema
    ])
    def test_default_x_schema_modification_populated(self, default_call, codelist_non_default, standard_version_mandatory):
        """Check that populated default Schemas cannot be modified.

        Note:
            Implementation is by attempting to add a Codelist to the Schema.

        """
        default_schema = default_call(standard_version_mandatory[0], True)
        base_codelist_count = len(default_schema.codelists)

        default_schema.codelists.add(codelist_non_default)
        unmodified_schema = default_call(standard_version_mandatory[0], True)

        assert len(default_schema.codelists) == base_codelist_count + 1
        assert len(unmodified_schema.codelists) == base_codelist_count<|MERGE_RESOLUTION|>--- conflicted
+++ resolved
@@ -86,17 +86,16 @@
 
         assert 'There is no default Codelist in version' in str(excinfo.value)
 
-    def test_default_codelists_type(self, standard_version_optional):
+    def test_default_codelists_type(self, codelist_lengths_by_version):
         """Check that the default Codelists are of the correct type.
 
         Todo:
             Check internal values beyond the codelists being the correct type.
         """
-        codelists = iati.core.default.codelists(*standard_version_optional)
+        codelists = iati.core.default.codelists(codelist_lengths_by_version.version)
 
         assert isinstance(codelists, dict)
-<<<<<<< HEAD
-        assert len(codelists) == 62
+        assert len(codelists) == codelist_lengths_by_version.expected_length
         for codelist in codelists.values():
             assert isinstance(codelist, iati.core.Codelist)
 
@@ -121,9 +120,8 @@
 
         assert mapping['Version'][0]['xpath'] == '//iati-activities/@version'
         assert len(mapping['InvalidCodelistName']) == 0
-=======
-        for _, codelist in codelists.items():
-            assert isinstance(codelist, iati.core.Codelist)
+        for mapping_list in mapping.values():
+            assert isinstance(mapping_list, list)
 
     def test_default_codelists_length(self, codelist_lengths_by_version):
         """Check that the default Codelists for each version contain the expected number of Codelists."""
@@ -134,7 +132,6 @@
 
 class TestDefaultRulesets(object):
     """A container for tests relating to default Rulesets."""
->>>>>>> 787c4a10
 
     def test_default_ruleset(self):
         """Check that the default Ruleset is correct.
@@ -160,14 +157,7 @@
         """
         schema = iati.core.default.activity_schema(*standard_version_optional)
 
-<<<<<<< HEAD
-        assert isinstance(schemas, dict)
-        assert len(schemas) == 1
-        for schema in schemas.values():
-            assert isinstance(schema, iati.core.ActivitySchema)
-=======
         assert isinstance(schema, iati.core.ActivitySchema)
->>>>>>> 787c4a10
 
     def test_default_organisation_schemas(self, standard_version_optional):
         """Check that the default ActivitySchemas are correct.
@@ -177,14 +167,7 @@
         """
         schema = iati.core.default.organisation_schema(*standard_version_optional)
 
-<<<<<<< HEAD
-        assert isinstance(schemas, dict)
-        assert len(schemas) == 1
-        for schema in schemas.values():
-            assert isinstance(schema, iati.core.OrganisationSchema)
-=======
         assert isinstance(schema, iati.core.OrganisationSchema)
->>>>>>> 787c4a10
 
     @pytest.mark.parametrize("population_status", [[], [True]])
     @pytest.mark.parametrize("schema_func", [
