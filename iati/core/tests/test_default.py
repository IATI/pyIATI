--- conflicted
+++ resolved
@@ -48,7 +48,6 @@
         for _, codelist in codelists.items():
             assert isinstance(codelist, iati.core.Codelist)
 
-<<<<<<< HEAD
     def test_codelist_mapping_condition(self):
         """Check that the Codelist mapping file is being read correctly.
 
@@ -83,12 +82,8 @@
 
         assert isinstance(ruleset, iati.core.rulesets.Ruleset)
 
-    def test_default_schemas(self):
-        """Check that the default Schemas are correct.
-=======
     def test_default_activity_schemas(self):
         """Check that the default ActivitySchemas are correct.
->>>>>>> 57f317b3
 
         Todo:
             Check internal values beyond the schemas being the correct type.
