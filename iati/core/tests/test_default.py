--- conflicted
+++ resolved
@@ -95,11 +95,7 @@
         codelists = iati.core.default.codelists(codelist_lengths_by_version.version)
 
         assert isinstance(codelists, dict)
-<<<<<<< HEAD
         assert len(codelists.values()) == codelist_lengths_by_version.expected_length
-=======
-        assert len(codelists) == codelist_lengths_by_version.expected_length
->>>>>>> baeb9294
         for codelist in codelists.values():
             assert isinstance(codelist, iati.core.Codelist)
 
@@ -124,23 +120,8 @@
 
         assert mapping['Version'][0]['xpath'] == '//iati-activities/@version'
         assert len(mapping['InvalidCodelistName']) == 0
-<<<<<<< HEAD
-
-    def test_default_ruleset(self):
-        """Check that the default Ruleset is correct.
-
-        Todo:
-            Handle multiple versions.
-
-            Check internal values beyond the Ruleset being the correct type.
-        """
-        ruleset = iati.core.default.ruleset()
-
-        assert isinstance(ruleset, iati.core.Ruleset)
-=======
         for mapping_list in mapping.values():
             assert isinstance(mapping_list, list)
->>>>>>> baeb9294
 
     def test_default_codelists_length(self, codelist_lengths_by_version):
         """Check that the default Codelists for each version contain the expected number of Codelists."""
