--- conflicted
+++ resolved
@@ -4,11 +4,8 @@
 import iati.core.constants
 import iati.core.default
 import iati.core.schemas
-<<<<<<< HEAD
 import iati.core.tests.utilities
-=======
-from iati.core.tests.utilities import codelist_lengths_by_version, standard_version_optional
->>>>>>> 1abd54aa
+from iati.core.tests.utilities import codelist_lengths_by_version, standard_version_optional  # shorthand import provided for fixtures
 
 
 class TestDefault(object):
@@ -71,7 +68,12 @@
         for _, codelist in codelists.items():
             assert isinstance(codelist, iati.core.Codelist)
 
-<<<<<<< HEAD
+    def test_default_codelists_length(self, codelist_lengths_by_version):
+        """Check that the default Codelists for each version contain the expected number of Codelists."""
+        codelists = iati.core.default.codelists(codelist_lengths_by_version.version)
+
+        assert len(codelists) == codelist_lengths_by_version.expected_length
+
     def test_default_ruleset(self):
         """Check that the default Ruleset is correct.
 
@@ -83,13 +85,6 @@
         ruleset = iati.core.default.ruleset()
 
         assert isinstance(ruleset, iati.core.Ruleset)
-=======
-    def test_default_codelists_length(self, codelist_lengths_by_version):
-        """Check that the default Codelists for each version contain the expected number of Codelists."""
-        codelists = iati.core.default.codelists(codelist_lengths_by_version.version)
-
-        assert len(codelists) == codelist_lengths_by_version.expected_length
->>>>>>> 1abd54aa
 
     def test_default_activity_schemas(self):
         """Check that the default ActivitySchemas are correct.
