--- conflicted
+++ resolved
@@ -67,7 +67,6 @@
         for _, codelist in codelists.items():
             assert isinstance(codelist, iati.core.Codelist)
 
-<<<<<<< HEAD
     def test_codelist_mapping_condition(self):
         """Check that the Codelist mapping file is being read correctly.
 
@@ -101,13 +100,12 @@
         ruleset = iati.core.default.ruleset()
 
         assert isinstance(ruleset, iati.core.rulesets.Ruleset)
-=======
+
     def test_default_codelists_length(self, codelist_lengths_by_version):
         """Check that the default Codelists for each version contain the expected number of Codelists."""
         codelists = iati.core.default.codelists(codelist_lengths_by_version.version)
 
         assert len(codelists) == codelist_lengths_by_version.expected_length
->>>>>>> 1abd54aa
 
     def test_default_activity_schemas(self):
         """Check that the default ActivitySchemas are correct.
