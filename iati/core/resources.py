"""A module to provide a way of locating resources within the IATI library.

There are two key groups of functions within this module: `get_*_path[s]()` and `load_as_*()`.

The `get_*_path[s](name)` functions provide information about where to locate particular types of resources with a provided name.

The `load_as_*(path)` functions load the contents of a file at the specified path and return it in the specified format.

Example:
    To load a test XML file located in `my_test_file` and use it to create a `Dataset`::

        dataset = iati.core.Dataset(iati.core.resources.load_as_string(iati.core.resources.get_test_data_path('my_test_file')))

Note:
    `pkg_resources` is used to allow resources to be located however the package is distributed. If using the standard `os` functionality, resources may not be locatable if, for example, the package is distributed as an egg.

Warning:
    The contents of this module are likely to change. This is due to them expecting that there is a single version of the Standard. When this assumption changes, so will the contents of this module.

    Many of the constants in this module should be deemed private to the IATI library.

    The location of SSOT content may change. It may also require network access to perform certain tasks.

Todo:
    Determine how to distribute SSOT content - with package, or separately (being downloaded at runtime).

"""
import os
import pkg_resources
from lxml import etree
import iati.core.constants


PACKAGE = __name__
"""The name of the resources package.

Used to locate resources when the package is distributed in certain ways that do not provide a standard filesystem.

"""

BASE_PATH = 'resources'
"""The relative location of the resources folder."""
BASE_PATH_STANDARD = os.path.join(BASE_PATH, 'standard')
"""The relative location of resources related to the IATI Standard."""
PATH_CODELISTS = 'codelists'
"""The location of the folder containing codelists from the SSOT."""
PATH_TEST_DATA = os.path.join(BASE_PATH, 'test_data')
"""The relative location of the folder containing IATI data files."""
PATH_SCHEMAS = 'schemas'
"""The location of the folder containing schemas from the SSOT."""
PATH_RULESETS = 'rulesets'
"""The location of the folder containing rulesets from the SSOT."""

FILE_CODELIST_EXTENSION = '.xml'
"""The extension of a file containing a Codelist."""
FILE_CODELIST_MAPPING = 'codelist-mapping.xml'
"""The name of a file containing definitions of how Codelist values map to data."""

FILE_DATA_EXTENSION = '.xml'
"""The extension of a file containing IATI data."""

FILE_RULESET_EXTENSION = '.json'
"""The extension of a file containing a Ruleset."""

FILE_SCHEMA_ACTIVITY_NAME = 'iati-activities-schema'
"""The name of a file containing an Activity Schema."""
FILE_SCHEMA_ORGANISATION_NAME = 'iati-organisations-schema'
"""The name of a file containing an Organisation Schema."""
FILE_SCHEMA_EXTENSION = '.xsd'
"""The extension of a file containing a Schema."""


def find_all_codelist_paths(version=None):
    """Find the paths for all codelists.

    Args:
        version (str): The version of the Standard to return the Codelists for. Defaults to None. This means that paths to the latest version of the Codelists are returned.

    Raises:
        ValueError: When a specified version is not a valid version of the IATI Standard.

    Returns:
        list: A list of paths to all of the Codelists at the specified version of the Standard.

    Warning:
        Further exploration needs to be undertaken in how to handle multiple versions of the Standard.

    Todo:
        Handle versions, including errors.

        Provide an argument that allows the returned list to be restricted to only Embedded or only Non-Embedded Codelists.

    """
    files = pkg_resources.resource_listdir(PACKAGE, get_path_for_version(PATH_CODELISTS, version))
    paths = [get_codelist_path(file, version) for file in files]
    paths_codelists_only = [path for path in paths if path[-4:] == FILE_CODELIST_EXTENSION]

    return paths_codelists_only


def find_all_schema_paths(version=None):
    """Find the paths for all schemas.

    Args:
        version (str): The version of the Standard to return the Schemas for. Defaults to None. This means that paths to the latest version of the Schemas are returned.

    Raises:
        ValueError: When a specified version is not a valid version of the IATI Standard.

    Returns:
        list: A list of paths to all of the Schemas at the specified version of the Standard.

    Warning:
        Further exploration needs to be undertaken in how to handle multiple versions of the Standard.

    Todo:
        Handle versions, including errors.

        Implement for more than a single specified activity schema.

    """
    return [get_schema_path(FILE_SCHEMA_ACTIVITY_NAME, version)]


def get_codelist_path(codelist_name, version=None):
    """Determine the path of a codelist with the given name.

    Args:
        codelist_name (str): The name of the codelist to locate. Should the name end in '.xml', this shall be removed to determine the name.
        version (str): The version of the Standard to return the Codelists for. Defaults to None. This means that paths to the latest version of the Codelists are returned.

    Returns:
        str: The path to a file containing the specified codelist.

    Note:
        Does not check whether the specified codelist actually exists.

    Warning:
        Further exploration needs to be undertaken in how to handle multiple versions of the Standard.

        It needs to be determined how best to locate a user-defined Codelist that is available at a URL that needs fetching.

    Todo:
        Test this.

    """
    if codelist_name[-4:] == FILE_CODELIST_EXTENSION:
        codelist_name = codelist_name[:-4]

    return get_path_for_version(os.path.join(PATH_CODELISTS, '{0}'.format(codelist_name) + FILE_CODELIST_EXTENSION), version)


<<<<<<< HEAD
def get_codelist_mapping_path(version=None):
    """Determine the path of the Codelist mapping file.

    version (str): The version of the Standard to return the data files for. Defaults to None. This means that the path is returned for a filename at the latest version of the Standard.

    Returns:
        str: The path to a file containing the mapping file.

    Todo:
        Test this.

    """
    return get_path_for_version(FILE_CODELIST_MAPPING, version)
=======
def get_schema_path(name, version=None):
    """Determine the path of a schema with the given name.

    Args:
        name (str): The name of the schema to locate.
        version (str): The version of the Standard to return the Schemas for. Defaults to None. This means that paths to the latest version of the Schemas are returned.

    Returns:
        str: The path to a file containing the specified schema.

    Note:
        Does not check whether the specified schema actually exists.

    Warning:
        Further exploration needs to be undertaken in how to handle multiple versions of the Standard.

    Todo:
        Handle versions of the standard other than 2.02.

        Test this.

    """
    return get_path_for_version(os.path.join(PATH_SCHEMAS, '{0}'.format(name) + FILE_SCHEMA_EXTENSION), version)
>>>>>>> 9d5b8766


def get_test_data_path(name, version=None):
    """Determine the path of an IATI data file with the given filename.

    Args:
        name (str): The name of the data file to locate. The filename must not contain the '.xml' file extension.
        version (str): The version of the Standard to return the data files for. Defaults to None. This means that the path is returned for a filename at the latest version of the Standard.

    Returns:
        str: The path to a file containing the specified data.

    Note:
        Does not check whether the specified data file actually exists.

    Warning:
        Needs to handle a more complex file structure than a single flat directory.

    Todo:
        Test this.

    """
    return os.path.join(PATH_TEST_DATA, get_folder_name_for_version(version), '{0}'.format(name) + FILE_DATA_EXTENSION)


def get_folder_name_for_version(version=None):
    """Return the folder name for a given version of the Standard.

    Args:
        version (str): The version of the Standard to return the folder path for. Defaults to None. This means that the folder name corresponding to the latest version of the Standard is returned.

    Returns:
        str: The folder name for the specified version of the Standard.

    Raises:
        ValueError: When a specified version is not a valid version of the IATI Standard.

    """
    if version is None:
        version = iati.core.constants.STANDARD_VERSION_LATEST

    if version in iati.core.constants.STANDARD_VERSIONS:
        return version.replace('.', '')
    else:
        raise ValueError("Version {} is not a valid version of the IATI Standard.".format(version))


def get_ruleset_path(name, version=None):
    """Determine the path of a ruleset with the given name.

    Args:
        name (str): The name of the ruleset to locate.
        version (str): The version of the Standard to return the Ruleset for. Defaults to None. This means that paths to the latest version of the Ruleset are returned.

    Returns:
        str: The path to a file containing the specified ruleset.

    Note:
        Does not check whether the specified ruleset actually exists.

    Todo:
        Test this.

    """
    return get_path_for_version(os.path.join(PATH_RULESETS, '{0}'.format(name) + FILE_RULESET_EXTENSION), version)


def get_schema_path(name, version=None):
    """Determine the path of a schema with the given name.

    Args:
        name (str): The name of the schema to locate.
        version (str): The version of the Standard to return the Schemas for. Defaults to None. This means that paths to the latest version of the Schemas are returned.

    Returns:
        str: The path to a file containing the specified schema.

    Note:
        Does not check whether the specified schema actually exists.

    Warning:
        Further exploration needs to be undertaken in how to handle multiple versions of the Standard.

    Todo:
        Handle versions of the standard other than 2.02.

        Test this.
    """
    return get_path_for_version(os.path.join(PATH_SCHEMAS, '{0}'.format(name) + FILE_SCHEMA_EXTENSION), version)


def get_folder_path_for_version(version=None):
    """Return the path for the folder containing SSOT data (schemas, codelists etc) for a given version of the Standard.

    Args:
        version (str): The version of the Standard to return the folder path for. Defaults to None. This means that the path corresponding to the latest version of the Standard is returned.

    Returns:
        str: The relative path to the folder for containing SSOT data the specified version of the Standard.

    """
    return os.path.join(BASE_PATH_STANDARD, get_folder_name_for_version(version))


def get_path_for_version(path, version=None):
    """Return the relative location of a specified path at the specified version of the IATI Standard.

    Args:
        path (str): The path to the file that is to be read in.
        version (str): The version of the Standard to return the folder path for. Defaults to None. This means that the path corresponding to the latest version of the Standard is returned.

    Returns:
        str: The relative path to a file at the specified version of the Standard.

    Note:
        Does not check whether anything exists at the specified path.

    Todo:
        Test this.

    """
    return os.path.join(get_folder_path_for_version(version), path)


def load_as_bytes(path):
    """Load a resource at the specified path into a bytes object.

    Args:
        path (str): The path to the file that is to be read in.

    Returns:
        bytes: The contents of the file at the specified location.

    Todo:
        Should raise Exceptions when there are problems loading the requested data.
        Add error handling for when the specified file does not exist.
        Pass in PACKAGE as a default parameter, so that this code can be used by other library modules (e.g. iati.fetch).

    """
    return pkg_resources.resource_string(PACKAGE, path)


def load_as_string(path):
    """Load a resource at the specified path into a string.

    Args:
        path (str): The path to the file that is to be read in.

    Returns:
        str (python3) / unicode (python2): The contents of the file at the specified location.

    Todo:
        Should raise Exceptions when there are problems loading the requested data.
        Pass in PACKAGE as a default parameter, so that this code can be used by other library modules (e.g. iati.fetch).

    """
    return load_as_bytes(path).decode('utf-8')


def load_as_tree(path):
    """Load a schema with the specified name into an ElementTree.

    Args:
        path (str): The path to the file that is to be converted to an ElementTree.
            The file at the specified location must contain valid XML.

    Returns:
        etree._ElementTree: An ElementTree representing the parsed XML.

    Raises:
        OSError: An error occurred accessing the specified file.

    Warning:
        There should be errors raised when the request is to load something that is not valid XML.

        Does not fully hide the lxml internal workings. This includes making reference to a private lxml type.

    Todo:
        Handle when the specified file can be accessed without issue, but it does not contain valid XML.

    """
    path_filename = resource_filename(path)
    try:
        doc = etree.parse(path_filename)
        return doc
    except OSError:
        raise


def resource_filename(path):
    """Find the file system path for a specified resource path.

    Args:
        path (str): The path of the file that is to be located.

    Returns:
        str: A reference to the specified file that works however the package is distributed.

    Note:
        Does not check to see that the specified file exists.

    Warning:
        When other functions in this module are reviewed, this will be too.

    """
    return pkg_resources.resource_filename(PACKAGE, path)<|MERGE_RESOLUTION|>--- conflicted
+++ resolved
@@ -150,7 +150,6 @@
     return get_path_for_version(os.path.join(PATH_CODELISTS, '{0}'.format(codelist_name) + FILE_CODELIST_EXTENSION), version)
 
 
-<<<<<<< HEAD
 def get_codelist_mapping_path(version=None):
     """Determine the path of the Codelist mapping file.
 
@@ -164,7 +163,8 @@
 
     """
     return get_path_for_version(FILE_CODELIST_MAPPING, version)
-=======
+
+
 def get_schema_path(name, version=None):
     """Determine the path of a schema with the given name.
 
@@ -188,7 +188,6 @@
 
     """
     return get_path_for_version(os.path.join(PATH_SCHEMAS, '{0}'.format(name) + FILE_SCHEMA_EXTENSION), version)
->>>>>>> 9d5b8766
 
 
 def get_test_data_path(name, version=None):
