"""A module to provide a way of locating resources within the IATI library.

There are two key groups of functions within this module: `get_*_path[s]()` and `load_as_*()`.

The `get_*_path[s](name)` functions provide information about where to locate particular types of resources with a provided name.

The `load_as_*(path)` functions load the contents of a file at the specified path and return it in the specified format.

Example:
    To load a test XML file located in `my_test_file` and use it to create a `Dataset`::

        dataset = iati.core.Dataset(iati.core.resources.load_as_string(iati.core.resources.get_test_data_path('my_test_file')))

Note:
    `pkg_resources` is used to allow resources to be located however the package is distributed. If using the standard `os` functionality, resources may not be locatable if, for example, the package is distributed as an egg.

Warning:
    The contents of this module are likely to change. This is due to them expecting that there is a single version of the Standard. When this assumption changes, so will the contents of this module.

    Many of the constants in this module should be deemed private to the IATI library.

    The location of SSOT content may change. It may also require network access to perform certain tasks.

Todo:
    Determine how to distribute SSOT content - with package, or separately (being downloaded at runtime).

"""
import os
import pkg_resources
import chardet
from lxml import etree
import iati.core.constants


PACKAGE = __name__
"""The name of the resources package.

Used to locate resources when the package is distributed in certain ways that do not provide a standard filesystem.

"""

BASE_PATH = 'resources'
"""The relative location of the resources folder."""
BASE_PATH_STANDARD = os.path.join(BASE_PATH, 'standard')
"""The relative location of resources related to the IATI Standard."""
BASE_PATH_LIB_DATA = os.path.join(BASE_PATH, 'lib_data')
"""The relative location of resources not related to the IATI Standard."""
PATH_CODELISTS = 'codelists'
"""The location of the folder containing codelists from the SSOT."""
PATH_TEST_DATA = os.path.join(BASE_PATH, 'test_data')
"""The relative location of the folder containing IATI data files."""
PATH_SCHEMAS = 'schemas'
"""The location of the folder containing schemas from the SSOT."""
PATH_RULESETS = 'rulesets'
"""The location of the folder containing rulesets from the SSOT."""

FILE_CODELIST_EXTENSION = '.xml'
"""The extension of a file containing a Codelist."""
FILE_CODELIST_MAPPING = 'codelist-mapping.xml'
"""The name of a file containing definitions of how Codelist values map to data."""

FILE_DATA_EXTENSION = '.xml'
"""The extension of a file containing IATI data."""

FILE_RULESET_EXTENSION = '.json'
"""The extension of a file containing a Ruleset."""

FILE_SCHEMA_ACTIVITY_NAME = 'iati-activities-schema'
"""The name of a file containing an Activity Schema."""
FILE_SCHEMA_ORGANISATION_NAME = 'iati-organisations-schema'
"""The name of a file containing an Organisation Schema."""
FILE_SCHEMA_EXTENSION = '.xsd'
"""The extension of a file containing a Schema."""


def get_all_codelist_paths(version=None):
    """Find the paths for all codelists.

    Args:
        version (str): The version of the Standard to return the Codelists for. Defaults to None. This means that paths to the latest version of the Codelists are returned.

    Raises:
        ValueError: When a specified version is not a valid version of the IATI Standard.

    Returns:
        list: A list of paths to all of the Codelists at the specified version of the Standard.

    Todo:
        Further exploration needs to be undertaken in how to handle pre-1.04 versions of the Standard.

        Add tests to show that versions 1.04 and above are being correctly handled, including errors.

        Provide an argument that allows the returned list to be restricted to only Embedded or only Non-Embedded Codelists.

    """
    files = pkg_resources.resource_listdir(PACKAGE, get_path_for_version(PATH_CODELISTS, version))
    files_codelists_only = [file_name for file_name in files if file_name[-4:] == FILE_CODELIST_EXTENSION]
    paths = [get_codelist_path(file_name, version) for file_name in files_codelists_only]

    return paths


def get_all_schema_paths(version=None):
    """Find the paths for all schemas.

    Args:
        version (str): The version of the Standard to return the Schemas for. Defaults to None. This means that paths to the latest version of the Schemas are returned.

    Raises:
        ValueError: When a specified version is not a valid version of the IATI Standard.

    Returns:
        list: A list of paths to all of the Schemas at the specified version of the Standard.

    Warning:
        Further exploration needs to be undertaken in how to handle multiple versions of the Standard.

    Todo:
        Add tests for version parameters that are invalid.

        Potentially add the IATI codelist schema.

    """
    return get_all_activity_schema_paths(version) + get_all_org_schema_paths(version)


def get_all_activity_schema_paths(version=None):
    """Find the paths for all activity schemas.

    Args:
        version (str): The version of the Standard to return the activity schemas for. Defaults to None. This means that paths to the latest version of the activity Schemas are returned.

    Raises:
        ValueError: When a specified version is not a valid version of the IATI Standard.

    Returns:
        list of str: A list of paths to all of the activity Schemas at the specified version of the Standard.

    Warning:
        Further exploration needs to be undertaken in how to handle multiple versions of the Standard.

    Todo:
        Add tests for version parameters that are invalid.

        Potentially add the IATI codelist schema.

    """
    return [get_schema_path(FILE_SCHEMA_ACTIVITY_NAME, version)]


def get_all_org_schema_paths(version=None):
    """Find the paths for all organisation schemas.

    Args:
        version (str): The version of the Standard to return the organisation schemas for. Defaults to None. This means that paths to the latest version of the activity Schemas are returned.

    Raises:
        ValueError: When a specified version is not a valid version of the IATI Standard.

    Returns:
        list: A list of paths to all of the organisation Schemas at the specified version of the Standard.

    Warning:
        Further exploration needs to be undertaken in how to handle multiple versions of the Standard.

    Todo:
        Add tests for version parameters that are invalid.

        Potentially add the IATI codelist schema.

    """
    return [get_schema_path(FILE_SCHEMA_ORGANISATION_NAME, version)]


def get_codelist_path(codelist_name, version=None):
    """Determine the path of a codelist with the given name.

    Args:
        codelist_name (str): The name of the codelist to locate. Should the name end in '.xml', this shall be removed to determine the name.
        version (str): The version of the Standard to return the Codelists for. Defaults to None. This means that paths to the latest version of the Codelists are returned.

    Returns:
        str: The path to a file containing the specified codelist.

    Note:
        Does not check whether the specified codelist actually exists.

    Warning:
        Further exploration needs to be undertaken on how to handle pre-1.04 versions of the Standard.

        It needs to be determined how best to locate a user-defined Codelist that is available at a URL that needs fetching.

    """
    if codelist_name[-4:] == FILE_CODELIST_EXTENSION:
        codelist_name = codelist_name[:-4]

    return get_path_for_version(os.path.join(PATH_CODELISTS, '{0}'.format(codelist_name) + FILE_CODELIST_EXTENSION), version)


def get_codelist_mapping_path(version=None):
    """Determine the path of the Codelist mapping file.

    version (str): The version of the Standard to return the data files for. Defaults to None. This means that the path is returned for a filename at the latest version of the Standard.

    Returns:
        str: The path to a file containing the mapping file.

    Todo:
        Test this.

    """
    return get_path_for_version(FILE_CODELIST_MAPPING, version)


def get_lib_data_path(name):
    """Determine the path of a general library data file with the given name.

    The data file is not part of the IATI Standard. It is also required in the library itself, not just for testing purposes.

    Args:
        name (str): The name of the data file to locate. The name must include the file extension.

    Returns:
        str: The path to the specified file.

    Note:
        Does not check whether the specified file actually exists.

    Todo:
        Test this.

    """
    return os.path.join(BASE_PATH_LIB_DATA, name)


def get_schema_path(name, version=None):
    """Determine the path of a schema with the given name.

    Args:
        name (str): The name of the schema to locate.
        version (str): The version of the Standard to return the Schemas for. Defaults to None. This means that paths to the latest version of the Schemas are returned.

    Returns:
        str: The path to a file containing the specified schema.

    Note:
        Does not check whether the specified schema actually exists.

    Warning:
        Further exploration needs to be undertaken in how to handle multiple versions of the Standard.

    """
    return get_path_for_version(os.path.join(PATH_SCHEMAS, '{0}'.format(name) + FILE_SCHEMA_EXTENSION), version)


def get_test_data_path(name, version=None):
    """Determine the path of an IATI data file with the given filename.

    Args:
        name (str): The name of the data file to locate. The name may contain forward slashes (`/`) to indicate a directory. Data files must be `.xml` files.
        version (str): The version of the Standard to return the data files for. Defaults to None. This means that the path is returned for a filename at the latest version of the Standard.

    Returns:
        str: The path to a file containing the specified data.

    Note:
        Does not check whether the specified data file actually exists.

    Warning:
        Needs to handle a more complex file structure than a single flat directory.

    Todo:
        Test this.

    """
    # ensure the folders are in a OS-independent format
    if '/' in name:
        split_name = name.split('/')
        name = os.sep.join(split_name)

    # remove the '.xml' file extension if present
    if name[-4:] == FILE_DATA_EXTENSION:
        name = name[:-4]

    return os.path.join(PATH_TEST_DATA, get_folder_name_for_version(version), '{0}'.format(name) + FILE_DATA_EXTENSION)


def get_test_data_paths_in_folder(folder_name, version=None):
    """Determine the paths of all IATI data files in the specified folder under the root test folder.

    Args:
        name (str): The name of the folder within which to locate data files.
        version (str): The version of the Standard to return the data files for. Defaults to None. This means that the path is returned for a filename at the latest version of the Standard.

    Returns:
        list of str: The paths to data files in the specified folders.

    """
    # ensure the folders are in a OS-independent format
    if '/' in folder_name:
        split_name = folder_name.split('/')
        folder_name = os.sep.join(split_name)

    paths = list()
    root_folder = os.path.join(PATH_TEST_DATA, get_folder_name_for_version(version), folder_name)
    resource_folder = resource_filename(root_folder)

    for base_folder, _, file_names in os.walk(resource_folder):
        desired_files = [file_name for file_name in file_names if file_name[-4:] == FILE_DATA_EXTENSION]
        for file_name in desired_files:
            paths.append(os.path.join(base_folder, file_name))

    # de-resource the file-names so that they're not duplicated
    deresourced_paths = [path[path.find(root_folder):] for path in paths]

    return deresourced_paths


def get_test_ruleset_path(name, version=None):
    """Determine the path of an IATI test Ruleset file with the given filename.

    Args:
        name (str): The name of the data file to locate. The filename must not contain the '.xml' file extension.
        version (str): The version of the Standard to return the data files for. Defaults to None. This means that the path is returned for a filename at the latest version of the Standard.

    Returns:
        str: The path to a file containing the specified test Ruleset.

    Note:
        Does not check whether the specified file actually exists.

    Warning:
        Needs to handle a more complex file structure than a single flat directory.

    Todo:
        Test this.

    """
    return os.path.join(PATH_TEST_DATA, get_folder_name_for_version(version), 'rulesets/{0}'.format(name) + FILE_RULESET_EXTENSION)


def get_folder_name_for_version(version=None):
    """Return the folder name for a given version of the Standard.

    Args:
        version (str): The version of the Standard to return the folder path for. Defaults to None. This means that the folder name corresponding to the latest version of the Standard is returned.

    Returns:
        str: The folder name for the specified version of the Standard.

    Raises:
        ValueError: When a specified version is not a valid version of the IATI Standard.

    """
    if version is None:
        version = iati.core.constants.STANDARD_VERSION_LATEST

    if version in iati.core.constants.STANDARD_VERSIONS:
        return version.replace('.', '')
    else:
        raise ValueError("Version {} is not a valid version of the IATI Standard.".format(version))


def get_ruleset_path(name, version=None):
    """Determine the path of a ruleset with the given name.

    Args:
        name (str): The name of the ruleset to locate.
        version (str): The version of the Standard to return the Ruleset for. Defaults to None. This means that paths to the latest version of the Ruleset are returned.

    Returns:
        str: The path to a file containing the specified ruleset.

    Note:
        Does not check whether the specified ruleset actually exists.

    Todo:
        Test this.

    """
    return get_path_for_version(os.path.join(PATH_RULESETS, '{0}'.format(name) + FILE_RULESET_EXTENSION), version)


def get_schema_path(name, version=None):
    """Determine the path of a schema with the given name.

    Args:
        name (str): The name of the schema to locate.
        version (str): The version of the Standard to return the Schemas for. Defaults to None. This means that paths to the latest version of the Schemas are returned.

    Returns:
        str: The path to a file containing the specified schema.

    Note:
        Does not check whether the specified schema actually exists.

    Warning:
        Further exploration needs to be undertaken in how to handle multiple versions of the Standard.

    Todo:
        Handle versions of the standard other than 2.02.

        Test this.

    """
    return get_path_for_version(os.path.join(PATH_SCHEMAS, '{0}'.format(name) + FILE_SCHEMA_EXTENSION), version)


def get_folder_path_for_version(version=None):
    """Return the path for the folder containing SSOT data (schemas, codelists etc) for a given version of the Standard.

    Args:
        version (str): The version of the Standard to return the folder path for. Defaults to None. This means that the path corresponding to the latest version of the Standard is returned.

    Returns:
        str: The relative path to the folder for containing SSOT data the specified version of the Standard.

    """
    return os.path.join(BASE_PATH_STANDARD, get_folder_name_for_version(version))


def get_path_for_version(path, version=None):
    """Return the relative location of a specified path at the specified version of the IATI Standard.

    Args:
        path (str): The path to the file that is to be read in.
        version (str): The version of the Standard to return the folder path for. Defaults to None. This means that the path corresponding to the latest version of the Standard is returned.

    Returns:
        str: The relative path to a file at the specified version of the Standard.

    Note:
        Does not check whether anything exists at the specified path.

    Todo:
        Test this.

    """
    return os.path.join(get_folder_path_for_version(version), path)


def load_as_bytes(path):
    """Load a resource at the specified path into a bytes object.

    Args:
        path (str): The path to the file that is to be read in.
    Returns:
        bytes: The contents of the file at the specified location.

    Raises:
        FileNotFoundError (python3) / IOError (python2): When a file at the specified path does not exist.
        ValueError: When a file at the specified path does not contain valid XML.

    Todo:
        Should raise Exceptions when there are problems loading the requested data.
        Add error handling for when the specified file does not exist.
        Pass in PACKAGE as a default parameter, so that this code can be used by other library modules (e.g. iati.fetch).
    """
    return pkg_resources.resource_string(PACKAGE, path)


def load_as_dataset(path):
    """Load a resource at the specified path into a dataset.
    Args:
        path (str): The path to the file that is to be read in.

    Returns:
        dataset: A Dataset object with the contents of the file at the specified location.

<<<<<<< HEAD
    Warning:
        Should raise Exceptions when there are problems loading the requested data.

    Todo:
=======
    Raises:
        FileNotFoundError (python3) / IOError (python2): When a file at the specified path does not exist.

    Todo:
        Ensure all reasonably possible OSErrors are documented here and in functions that call this.
>>>>>>> eb2e6470
        Add error handling for when the specified file does not exist.

    """
    dataset_str = load_as_string(path)

    return iati.core.Dataset(dataset_str)


def load_as_string(path):
    """Load a resource at the specified path into a string.
    Args:
        path (str): The path to the file that is to be read in.
    Returns:
        str (python3) / unicode (python2): The contents of the file at the specified location.
<<<<<<< HEAD
=======

    Raises:
        FileNotFoundError (python3) / IOError (python2): When a file at the specified path does not exist.

>>>>>>> eb2e6470
    Todo:
        Pass in PACKAGE as a default parameter, so that this code can be used by other library modules (e.g. iati.fetch).

        Add test to load a dataset saved in non-UTF-8 formats. This should include `UTF-16LE`, `UTF-16BE` and `windows-1252` since there are published Datasets using these encodings.

    """
    loaded_bytes = load_as_bytes(path)

    try:
        loaded_str = loaded_bytes.decode('utf-8')
    except UnicodeDecodeError:
        # the file was not UTF-8, so perform a (slow) test to detect encoding
        # only use the first section of the file since this is generally enough and prevents big files taking ages
        detected_info = chardet.detect(loaded_bytes[:25000])
        # print(detected_info, detected_info['encoding'], detected_info['confidence'])
        loaded_str = loaded_bytes.decode(detected_info['encoding'])

    return loaded_str


def load_as_tree(path):
    """Load a schema with the specified name into an ElementTree.
    Args:
        path (str): The path to the file that is to be converted to an ElementTree.
            The file at the specified location must contain valid XML.
    Returns:
        etree._ElementTree: An ElementTree representing the parsed XML.
    Raises:
        OSError: An error occurred accessing the specified file.
    Warning:
        There should be errors raised when the request is to load something that is not valid XML.
        Does not fully hide the lxml internal workings. This includes making reference to a private lxml type.
    Todo:
        Handle when the specified file can be accessed without issue, but it does not contain valid XML.
    """
    path_filename = resource_filename(path)
    try:
        doc = etree.parse(path_filename)
        return doc
    except OSError:
        raise


def resource_filename(path):
    """Find the file system path for a specified resource path.

    Args:
        path (str): The path of the file that is to be located.

    Returns:
        str: A reference to the specified file that works however the package is distributed.

    Note:
        Does not check to see that the specified file exists.

    Warning:
        When other functions in this module are reviewed, this will be too.

    """
    return pkg_resources.resource_filename(PACKAGE, path)<|MERGE_RESOLUTION|>--- conflicted
+++ resolved
@@ -467,18 +467,11 @@
     Returns:
         dataset: A Dataset object with the contents of the file at the specified location.
 
-<<<<<<< HEAD
-    Warning:
-        Should raise Exceptions when there are problems loading the requested data.
-
-    Todo:
-=======
     Raises:
         FileNotFoundError (python3) / IOError (python2): When a file at the specified path does not exist.
 
     Todo:
         Ensure all reasonably possible OSErrors are documented here and in functions that call this.
->>>>>>> eb2e6470
         Add error handling for when the specified file does not exist.
 
     """
@@ -489,17 +482,16 @@
 
 def load_as_string(path):
     """Load a resource at the specified path into a string.
+
     Args:
         path (str): The path to the file that is to be read in.
+
     Returns:
         str (python3) / unicode (python2): The contents of the file at the specified location.
-<<<<<<< HEAD
-=======
 
     Raises:
         FileNotFoundError (python3) / IOError (python2): When a file at the specified path does not exist.
 
->>>>>>> eb2e6470
     Todo:
         Pass in PACKAGE as a default parameter, so that this code can be used by other library modules (e.g. iati.fetch).
 
