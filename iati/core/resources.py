--- conflicted
+++ resolved
@@ -114,9 +114,6 @@
     Todo:
         Handle versions, including errors.
 
-<<<<<<< HEAD
-        Implement for more than a single specified activity schema.
-=======
         Potentially add the IATI codelist schema.
 
     """
@@ -142,7 +139,6 @@
         Handle versions, including errors.
 
         Potentially add the IATI codelist schema.
->>>>>>> 1eceb099
 
     """
     return [get_schema_path(FILE_SCHEMA_ACTIVITY_NAME, version)]
@@ -198,31 +194,6 @@
         codelist_name = codelist_name[:-4]
 
     return get_path_for_version(os.path.join(PATH_CODELISTS, '{0}'.format(codelist_name) + FILE_CODELIST_EXTENSION), version)
-
-
-def get_schema_path(name, version=None):
-    """Determine the path of a schema with the given name.
-
-    Args:
-        name (str): The name of the schema to locate.
-        version (str): The version of the Standard to return the Schemas for. Defaults to None. This means that paths to the latest version of the Schemas are returned.
-
-    Returns:
-        str: The path to a file containing the specified schema.
-
-    Note:
-        Does not check whether the specified schema actually exists.
-
-    Warning:
-        Further exploration needs to be undertaken in how to handle multiple versions of the Standard.
-
-    Todo:
-        Handle versions of the standard other than 2.02.
-
-        Test this.
-
-    """
-    return get_path_for_version(os.path.join(PATH_SCHEMAS, '{0}'.format(name) + FILE_SCHEMA_EXTENSION), version)
 
 
 def get_test_data_path(name, version=None):
@@ -293,7 +264,6 @@
         raise ValueError("Version {} is not a valid version of the IATI Standard.".format(version))
 
 
-<<<<<<< HEAD
 def get_ruleset_path(name, version=None):
     """Determine the path of a ruleset with the given name.
 
@@ -339,8 +309,6 @@
     return get_path_for_version(os.path.join(PATH_SCHEMAS, '{0}'.format(name) + FILE_SCHEMA_EXTENSION), version)
 
 
-=======
->>>>>>> 1eceb099
 def get_folder_path_for_version(version=None):
     """Return the path for the folder containing SSOT data (schemas, codelists etc) for a given version of the Standard.
 
@@ -376,101 +344,61 @@
 
 def load_as_bytes(path):
     """Load a resource at the specified path into a bytes object.
-
     Args:
         path (str): The path to the file that is to be read in.
-
     Returns:
         bytes: The contents of the file at the specified location.
-
     Todo:
         Should raise Exceptions when there are problems loading the requested data.
         Add error handling for when the specified file does not exist.
         Pass in PACKAGE as a default parameter, so that this code can be used by other library modules (e.g. iati.fetch).
-
     """
     return pkg_resources.resource_string(PACKAGE, path)
 
 
 def load_as_dataset(path):
     """Load a resource at the specified path into a dataset.
-
     Args:
         path (str): The path to the file that is to be read in.
-
     Returns:
         dataset: A Dataset object with the contents of the file at the specified location.
-
     Warning:
         Should raise Exceptions when there are problems loading the requested data.
-
     Todo:
         Add error handling for when the specified file does not exist.
-
     """
     dataset_str = load_as_string(path)
+
     return iati.core.Dataset(dataset_str)
 
 
-<<<<<<< HEAD
-=======
-def load_as_bytes(path):
-    """Load a resource at the specified path into a bytes object.
-
-    Args:
-        path (str): The path to the file that is to be read in.
-
-    Returns:
-        bytes: The contents of the file at the specified location.
-
-    Todo:
-        Should raise Exceptions when there are problems loading the requested data.
-        Add error handling for when the specified file does not exist.
-        Pass in PACKAGE as a default parameter, so that this code can be used by other library modules (e.g. iati.fetch).
-
-    """
-    return pkg_resources.resource_string(PACKAGE, path)
-
-
->>>>>>> 1eceb099
 def load_as_string(path):
     """Load a resource at the specified path into a string.
-
     Args:
         path (str): The path to the file that is to be read in.
-
     Returns:
         str (python3) / unicode (python2): The contents of the file at the specified location.
-
     Todo:
         Should raise Exceptions when there are problems loading the requested data.
         Pass in PACKAGE as a default parameter, so that this code can be used by other library modules (e.g. iati.fetch).
-
     """
     return load_as_bytes(path).decode('utf-8')
 
 
 def load_as_tree(path):
     """Load a schema with the specified name into an ElementTree.
-
     Args:
         path (str): The path to the file that is to be converted to an ElementTree.
             The file at the specified location must contain valid XML.
-
     Returns:
         etree._ElementTree: An ElementTree representing the parsed XML.
-
     Raises:
         OSError: An error occurred accessing the specified file.
-
     Warning:
         There should be errors raised when the request is to load something that is not valid XML.
-
         Does not fully hide the lxml internal workings. This includes making reference to a private lxml type.
-
     Todo:
         Handle when the specified file can be accessed without issue, but it does not contain valid XML.
-
     """
     path_filename = resource_filename(path)
     try:
